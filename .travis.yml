language: rust
sudo: false

script:
    - cargo build
    - cargo test
    - cargo test --features backup
    - cargo test --features blob
    - cargo test --features load_extension
    - cargo test --features trace
    - cargo test --features functions
    - cargo test --features cache
<<<<<<< HEAD
    - cargo test --features chrono
    - cargo test --features serde_json
    - cargo test --features "backup blob cache chrono functions load_extension serde_json trace"
=======
    - cargo test --features "backup blob cache functions load_extension trace"
>>>>>>> ffabee71
<|MERGE_RESOLUTION|>--- conflicted
+++ resolved
@@ -10,10 +10,6 @@
     - cargo test --features trace
     - cargo test --features functions
     - cargo test --features cache
-<<<<<<< HEAD
     - cargo test --features chrono
     - cargo test --features serde_json
-    - cargo test --features "backup blob cache chrono functions load_extension serde_json trace"
-=======
-    - cargo test --features "backup blob cache functions load_extension trace"
->>>>>>> ffabee71
+    - cargo test --features "backup blob cache chrono functions load_extension serde_json trace"