--- conflicted
+++ resolved
@@ -35,13 +35,8 @@
   - cargo test --lib --verbose --features bundled
   - cargo test --lib --features "backup blob chrono functions hooks limits load_extension serde_json trace"
   - cargo test --lib --features "backup blob chrono functions hooks limits load_extension serde_json trace buildtime_bindgen"
-<<<<<<< HEAD
-  - cargo test --lib --features "backup blob chrono csvtab functions hooks limits load_extension serde_json trace vtab_v3 bundled"
-  - cargo test --lib --features "backup blob chrono csvtab functions hooks limits load_extension serde_json trace vtab_v3 bundled buildtime_bindgen"
-=======
   - cargo test --lib --features "backup blob chrono csvtab functions hooks limits load_extension serde_json trace vtab bundled"
   - cargo test --lib --features "backup blob chrono csvtab functions hooks limits load_extension serde_json trace vtab bundled buildtime_bindgen"
->>>>>>> 915c10c5
 
 cache:
   - C:\Users\appveyor\.cargo