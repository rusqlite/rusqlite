--- conflicted
+++ resolved
@@ -20,16 +20,10 @@
 test_script:
   - cargo test --lib --verbose
   - cargo test --lib --verbose --features bundled
-<<<<<<< HEAD
-  - cargo test --lib --features "backup blob chrono functions load_extension serde_json trace"
-  - cargo test --lib --features "backup blob chrono functions load_extension serde_json trace bundled"
-  - cargo test --lib --features "backup blob chrono functions load_extension serde_json trace vtab"
-=======
-  - cargo test --lib --features "backup blob chrono functions limits load_extension serde_json trace"
-  - cargo test --lib --features "backup blob chrono functions limits load_extension serde_json trace buildtime_bindgen"
-  - cargo test --lib --features "backup blob chrono functions limits load_extension serde_json trace bundled"
-  - cargo test --lib --features "backup blob chrono functions limits load_extension serde_json trace bundled buildtime_bindgen"
->>>>>>> 74534171
+  - cargo test --lib --features "backup blob chrono csvtab functions limits load_extension serde_json trace vtab"
+  - cargo test --lib --features "backup blob chrono csvtab functions limits load_extension serde_json trace vtab buildtime_bindgen"
+  - cargo test --lib --features "backup blob chrono csvtab functions limits load_extension serde_json trace vtab bundled"
+  - cargo test --lib --features "backup blob chrono csvtab functions limits load_extension serde_json trace vtab bundled buildtime_bindgen"
 
 cache:
   - C:\Users\appveyor\.cargo