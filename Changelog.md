--- conflicted
+++ resolved
@@ -3,10 +3,8 @@
 * BREAKING CHANGE: The `FromSql` trait has been redesigned. It now requires a single, safe
   method instead of the previous definition which required implementing one or two unsafe
   methods.
-<<<<<<< HEAD
 * BREAKING CHANGE: The `ToSql` trait has been redesigned. It can now be implemented without
   `unsafe`, and implementors can choose to return either borrowed or owned results.
-=======
 * Added `#[deprecated(since = "...", note = "...")]` flags (new in Rust 1.9 for libraries) to
   all deprecated APIs.
 
@@ -15,7 +13,6 @@
 * Fixes an incorrect failure from the `insert()` convenience function when back-to-back inserts to
   different tables both returned the same row ID
   ([#171](https://github.com/jgallagher/rusqlite/issues/171)).
->>>>>>> bf8c495b
 
 # Version 0.7.2 (2016-05-19)
 
