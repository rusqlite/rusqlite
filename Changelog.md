--- conflicted
+++ resolved
@@ -1,10 +1,7 @@
 # Version 0.10.2 (UPCOMING)
 
-<<<<<<< HEAD
 * Avoid publicly exporting SQLite constants multiple times from libsqlite3-sys.
-=======
 * Adds `FromSql` and `ToSql` impls for `isize`. Documents why `usize` and `u64` are not included.
->>>>>>> 83d98179
 
 # Version 0.10.1 (2017-03-03)
 
