# Version UPCOMING (TBD)

* Adds `backup` feature that exposes SQLite's online backup API.
<<<<<<< HEAD
* Adds `functions` feature that allows user-defined scalar functions to be added to
  open `SqliteConnection`s.
=======
* Adds a variety of `..._named` methods for executing queries using named placeholder parameters.
>>>>>>> 36be658e

# Version 0.5.0 (2015-12-08)

* Adds `trace` feature that allows the use of SQLite's logging, tracing, and profiling hooks.
* Slight change to the closure types passed to `query_map` and `query_and_then`:
    * Remove the `'static` requirement on the closure's output type.
    * Give the closure a `&SqliteRow` instead of a `SqliteRow`.
* When building, the environment variable `SQLITE3_LIB_DIR` now takes precedence over pkg-config.
* If `pkg-config` is not available, we will try to find `libsqlite3` in `/usr/lib`.
* Add more documentation for failure modes of functions that return `SqliteResult`s.
* Updates `libc` dependency to 0.2, fixing builds on ARM for Rust 1.6 or newer.

# Version 0.4.0 (2015-11-03)

* Adds `Sized` bound to `FromSql` trait as required by RFC 1214.

# Version 0.3.1 (2015-09-22)

* Reset underlying SQLite statements as soon as possible after executing, as recommended by
  http://www.sqlite.org/cvstrac/wiki?p=ScrollingCursor.

# Version 0.3.0 (2015-09-21)

* Removes `get_opt`. Use `get_checked` instead.
* Add `query_row_and_then` and `query_and_then` convenience functions. These are analogous to
  `query_row` and `query_map` but allow functions that can fail by returning `Result`s.
* Relax uses of `P: AsRef<...>` from `&P` to `P`.
* Add additional error check for calling `execute` when `query` was intended.
* Improve debug formatting of `SqliteStatement` and `SqliteConnection`.
* Changes documentation of `get_checked` to correctly indicate that it returns errors (not panics)
  when given invalid types or column indices.

# Version 0.2.0 (2015-07-26)

* Add `column_names()` to `SqliteStatement`.
* By default, include `SQLITE_OPEN_NO_MUTEX` and `SQLITE_OPEN_URI` flags when opening a
  new conneciton.
* Fix generated bindings (e.g., `sqlite3_exec` was wrong).
* Use now-generated `sqlite3_destructor_type` to define `SQLITE_STATIC` and `SQLITE_TRANSIENT`.

# Version 0.1.0 (2015-05-11)

* [breaking-change] Modify `query_row` to return a `Result` instead of unwrapping.
* Deprecate `query_row_safe` (use `query_row` instead).
* Add `query_map`.
* Add `get_checked`, which asks SQLite to do some basic type-checking of columns.

# Version 0.0.17 (2015-04-03)

* Publish version that builds on stable rust (beta). This version lives on the
  `stable` branch. Development continues on `master` and still requires a nightly
  version of Rust.

# Version 0.0.16

* Updates to track rustc nightly.

# Version 0.0.15

* Make SqliteConnection `Send`.

# Version 0.0.14

* Remove unneeded features (also involves switching to `libc` crate).

# Version 0.0.13 (2015-03-26)

* Updates to track rustc nightly.

# Version 0.0.12 (2015-03-24)

* Updates to track rustc stabilization.

# Version 0.0.11 (2015-03-12)

* Reexport `sqlite3_stmt` from `libsqlite3-sys` for easier `impl`-ing of `ToSql` and `FromSql`.
* Updates to track latest rustc changes.
* Update dependency versions.

# Version 0.0.10 (2015-02-23)

* BREAKING CHANGE: `open` now expects a `Path` rather than a `str`. There is a separate
  `open_in_memory` constructor for opening in-memory databases.
* Added the ability to load SQLite extensions. This is behind the `load_extension` Cargo feature,
  because not all builds of sqlite3 include this ability. Notably the default libsqlite3 that
	ships with OS X 10.10 does not support extensions.

# Version 0.0.9 (2015-02-13)

* Updates to track latest rustc changes.
* Implement standard `Error` trait for `SqliteError`.

# Version 0.0.8 (2015-02-04)

* Updates to track latest rustc changes.

# Version 0.0.7 (2015-01-20)

* Use external bitflags from crates.io.

# Version 0.0.6 (2015-01-10)

* Updates to track latest rustc changes (1.0.0-alpha).
* Add `query_row_safe`, a `SqliteResult`-returning variant of `query_row`.

# Version 0.0.5 (2015-01-07)

* Updates to track latest rustc changes (closure syntax).
* Updates to track latest rust stdlib changes (`std::c_str` -> `std::ffi`).

# Version 0.0.4 (2015-01-05)

* Updates to track latest rustc changes.

# Version 0.0.3 (2014-12-23)

* Updates to track latest rustc changes.
* Add call to `sqlite3_busy_timeout`.

# Version 0.0.2 (2014-12-04)

* Remove use of now-deprecated `std::vec::raw::from_buf`.
* Update to latest version of `time` crate.

# Version 0.0.1 (2014-11-21)

* Initial release<|MERGE_RESOLUTION|>--- conflicted
+++ resolved
@@ -1,12 +1,9 @@
 # Version UPCOMING (TBD)
 
+* Adds a variety of `..._named` methods for executing queries using named placeholder parameters.
 * Adds `backup` feature that exposes SQLite's online backup API.
-<<<<<<< HEAD
 * Adds `functions` feature that allows user-defined scalar functions to be added to
   open `SqliteConnection`s.
-=======
-* Adds a variety of `..._named` methods for executing queries using named placeholder parameters.
->>>>>>> 36be658e
 
 # Version 0.5.0 (2015-12-08)
 
