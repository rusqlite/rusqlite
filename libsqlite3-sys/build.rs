--- conflicted
+++ resolved
@@ -184,22 +184,14 @@
         match header {
             HeaderLocation::FromEnvironment => {
                 let prefix = env_prefix();
-<<<<<<< HEAD
-                let mut header = env::var(format!("{}_INCLUDE_DIR", prefix)).expect(&format!(
-                    "{}_INCLUDE_DIR must be set if {}_LIB_DIR is set",
-                    prefix, prefix
-                ));
-                header.push_str("/");
-                header.push_str(header_file());
-=======
                 let mut header = env::var(format!("{}_INCLUDE_DIR", prefix)).unwrap_or_else(|_| {
                     panic!(
                         "{}_INCLUDE_DIR must be set if {}_LIB_DIR is set",
                         prefix, prefix
                     )
                 });
-                header.push_str("/sqlite3.h");
->>>>>>> 2a90073c
+                header.push_str("/");
+                header.push_str(header_file());
                 header
             }
             HeaderLocation::Wrapper => wrapper_file().into(),
@@ -554,7 +546,7 @@
                     r#"
 
 // bindings were built with loadable_extension_embedded:
-// define sqlite3_api as an extern since this code will be embedded 
+// define sqlite3_api as an extern since this code will be embedded
 // within a loadable extension that defines and exports this itself
 extern {
     #[no_mangle]
@@ -573,7 +565,7 @@
                     r#"
 
 // bindings were built with (non-embedded) loadable_extension:
-// we define our own sqlite_api static variable and export it 
+// we define our own sqlite_api static variable and export it
 // to C
 #[no_mangle]
 pub static mut sqlite3_api: *mut sqlite3_api_routines = 0 as *mut sqlite3_api_routines;
@@ -626,7 +618,6 @@
             .open(out_path)
             .unwrap_or_else(|_| panic!("Could not write to {:?}", out_path));
 
-<<<<<<< HEAD
         // pipe generated bindings through rustfmt
         let rustfmt = which::which("rustfmt")
             .expect("rustfmt not on PATH")
@@ -645,7 +636,7 @@
 
         // read stdout of rustfmt and write it to bindings file at out_path
         copy(&mut rustfmt_child_stdout, &mut file)
-            .expect(&format!("Could not write to {:?}", out_path));
+            .unwrap_or_else(|_| panic!("Could not write to {:?}", out_path));
 
         let status = rustfmt_child
             .wait()
@@ -793,9 +784,5 @@
             }
         };
         return format!("{}\n\n", wrapper_tokens.to_string());
-=======
-        file.write_all(output.as_bytes())
-            .unwrap_or_else(|_| panic!("Could not write to {:?}", out_path));
->>>>>>> 2a90073c
     }
 }