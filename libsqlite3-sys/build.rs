use std::env;
use std::path::Path;

/// Tells whether we're building for Windows. This is more suitable than a plain
/// `cfg!(windows)`, since the latter does not properly handle cross-compilation
///
/// Note that there is no way to know at compile-time which system we'll be
/// targetting, and this test must be made at run-time (of the build script) See
/// https://doc.rust-lang.org/cargo/reference/environment-variables.html#environment-variables-cargo-sets-for-build-scripts
fn win_target() -> bool {
    std::env::var("CARGO_CFG_WINDOWS").is_ok()
}

/// Tells whether we're building for Android.
/// See [`win_target`]
#[cfg(any(feature = "bundled", feature = "bundled-windows"))]
fn android_target() -> bool {
    std::env::var("CARGO_CFG_TARGET_OS").map_or(false, |v| v == "android")
}

/// Tells whether a given compiler will be used `compiler_name` is compared to
/// the content of `CARGO_CFG_TARGET_ENV` (and is always lowercase)
///
/// See [`win_target`]
fn is_compiler(compiler_name: &str) -> bool {
    std::env::var("CARGO_CFG_TARGET_ENV").map_or(false, |v| v == compiler_name)
}

fn main() {
    let out_dir = env::var("OUT_DIR").unwrap();
    let out_path = Path::new(&out_dir).join("bindgen.rs");
    if cfg!(feature = "in_gecko") {
        // When inside mozilla-central, we are included into the build with
        // sqlite3.o directly, so we don't want to provide any linker arguments.
        std::fs::copy("sqlite3/bindgen_bundled_version.rs", out_path)
            .expect("Could not copy bindings to output directory");
        return;
    }
    if cfg!(all(
        feature = "sqlcipher",
        not(feature = "bundled-sqlcipher")
    )) {
        if cfg!(feature = "bundled") || (win_target() && cfg!(feature = "bundled-windows")) {
            println!(
                "cargo:warning=For backwards compatibility, feature 'sqlcipher' overrides
                features 'bundled' and 'bundled-windows'. If you want a bundled build of
                SQLCipher (available for the moment only on Unix), use feature 'bundled-sqlcipher'
                or 'bundled-sqlcipher-vendored-openssl' to also bundle OpenSSL crypto."
            )
        }
        build_linked::main(&out_dir, &out_path);
        return;
    }
    if cfg!(feature = "loadable_extension") {
        build_loadable_extension::main(&out_dir, &out_path);
        return;
    }

    // This can't be `cfg!` without always requiring our `mod build_bundled` (and
    // thus `cc`)
    #[cfg(any(feature = "bundled", all(windows, feature = "bundled-windows")))]
    {
        build_bundled::main(&out_dir, &out_path)
    }
    #[cfg(not(any(feature = "bundled", all(windows, feature = "bundled-windows"))))]
    {
        build_linked::main(&out_dir, &out_path)
<<<<<<< HEAD
=======
    } else if cfg!(feature = "bundled")
        || (win_target() && cfg!(feature = "bundled-windows"))
        || cfg!(feature = "bundled-sqlcipher")
    {
        #[cfg(any(
            feature = "bundled",
            feature = "bundled-windows",
            feature = "bundled-sqlcipher"
        ))]
        build_bundled::main(&out_dir, &out_path);
        #[cfg(not(any(
            feature = "bundled",
            feature = "bundled-windows",
            feature = "bundled-sqlcipher"
        )))]
        panic!("The runtime test should not run this branch, which has not compiled any logic.")
    } else {
        build_linked::main(&out_dir, &out_path)
>>>>>>> 03dbb782
    }
}

#[cfg(any(
    feature = "bundled",
    feature = "bundled-windows",
    feature = "bundled-sqlcipher"
))]
mod build_bundled {
    use std::env;
    use std::ffi::OsString;
    use std::path::{Path, PathBuf};

    use super::{is_compiler, win_target};

    pub fn main(out_dir: &str, out_path: &Path) {
        let lib_name = super::lib_name();

        // This is just a sanity check, the top level `main` should ensure this.
        assert!(!(cfg!(feature = "bundled-windows") && !cfg!(feature = "bundled") && !win_target()),
            "This module should not be used: we're not on Windows and the bundled feature has not been enabled");

        #[cfg(feature = "buildtime_bindgen")]
        {
<<<<<<< HEAD
            use super::{bindings, header_file, HeaderLocation};
            let header_path = format!("sqlite3/{}", header_file());
            let header = HeaderLocation::FromPath(header_path.to_owned());
=======
            use super::{bindings, HeaderLocation};
            let header = HeaderLocation::FromPath(format!("{}/sqlite3.h", lib_name));
>>>>>>> 03dbb782
            bindings::write_to_out_dir(header, out_path);
            println!("cargo:rerun-if-changed={}", header_path);
        }
        #[cfg(not(feature = "buildtime_bindgen"))]
        {
            use std::fs;
            fs::copy(format!("{}/bindgen_bundled_version.rs", lib_name), out_path)
                .expect("Could not copy bindings to output directory");
            println!("cargo:rerun-if-changed=sqlite3/bindgen_bundled_version.rs");
        }
        // println!("cargo:rerun-if-changed=sqlite3/sqlite3.c");
        // println!("cargo:rerun-if-changed=sqlcipher/sqlite3.c");
        println!("cargo:rerun-if-changed={}/sqlite3.c", lib_name);
        println!("cargo:rerun-if-changed=sqlite3/wasm32-wasi-vfs.c");
        let mut cfg = cc::Build::new();
        cfg.file(format!("{}/sqlite3.c", lib_name))
            .flag("-DSQLITE_CORE")
            .flag("-DSQLITE_DEFAULT_FOREIGN_KEYS=1")
            .flag("-DSQLITE_ENABLE_API_ARMOR")
            .flag("-DSQLITE_ENABLE_COLUMN_METADATA")
            .flag("-DSQLITE_ENABLE_DBSTAT_VTAB")
            .flag("-DSQLITE_ENABLE_FTS3")
            .flag("-DSQLITE_ENABLE_FTS3_PARENTHESIS")
            .flag("-DSQLITE_ENABLE_FTS5")
            .flag("-DSQLITE_ENABLE_JSON1")
            .flag("-DSQLITE_ENABLE_LOAD_EXTENSION=1")
            .flag("-DSQLITE_ENABLE_MEMORY_MANAGEMENT")
            .flag("-DSQLITE_ENABLE_RTREE")
            .flag("-DSQLITE_ENABLE_STAT2")
            .flag("-DSQLITE_ENABLE_STAT4")
            .flag("-DSQLITE_SOUNDEX")
            .flag("-DSQLITE_THREADSAFE=1")
            .flag("-DSQLITE_USE_URI")
            .flag("-DHAVE_USLEEP=1")
            .flag("-D_POSIX_THREAD_SAFE_FUNCTIONS") // cross compile with MinGW
            .warnings(false);

        if cfg!(feature = "bundled-sqlcipher") {
            cfg.flag("-DSQLITE_HAS_CODEC").flag("-DSQLITE_TEMP_STORE=2");

            let target = env::var("TARGET").unwrap();
            let host = env::var("HOST").unwrap();

            let is_windows = host.contains("windows") && target.contains("windows");
            let is_apple = host.contains("apple") && target.contains("apple");

            let lib_dir = env("OPENSSL_LIB_DIR").map(PathBuf::from);
            let inc_dir = env("OPENSSL_INCLUDE_DIR").map(PathBuf::from);
            let mut use_openssl = false;

            let (lib_dir, inc_dir) = match (lib_dir, inc_dir) {
                (Some(lib_dir), Some(inc_dir)) => {
                    use_openssl = true;
                    (lib_dir, inc_dir)
                }
                (lib_dir, inc_dir) => match find_openssl_dir(&host, &target) {
                    None => {
                        if is_windows && !cfg!(feature = "bundled-sqlcipher-vendored-openssl") {
                            panic!("Missing environment variable OPENSSL_DIR or OPENSSL_DIR is not set")
                        } else {
                            (PathBuf::new(), PathBuf::new())
                        }
                    }
                    Some(openssl_dir) => {
                        let lib_dir = lib_dir.unwrap_or_else(|| openssl_dir.join("lib"));
                        let inc_dir = inc_dir.unwrap_or_else(|| openssl_dir.join("include"));

                        assert!(
                            Path::new(&lib_dir).exists(),
                            "OpenSSL library directory does not exist: {}",
                            lib_dir.to_string_lossy()
                        );

                        if !Path::new(&inc_dir).exists() {
                            panic!(
                                "OpenSSL include directory does not exist: {}",
                                inc_dir.to_string_lossy()
                            )
                        }

                        use_openssl = true;
                        (lib_dir, inc_dir)
                    }
                },
            };

            if cfg!(feature = "bundled-sqlcipher-vendored-openssl") {
                cfg.include(std::env::var("DEP_OPENSSL_INCLUDE").unwrap());
                // cargo will resolve downstream to the static lib in
                // openssl-sys
            } else if is_windows {
                // Windows without `-vendored-openssl` takes this to link against a prebuilt
                // OpenSSL lib
                cfg.include(inc_dir.to_string_lossy().as_ref());
                let lib = lib_dir.join("libcrypto.lib");
                cfg.flag(lib.to_string_lossy().as_ref());
            } else if use_openssl {
                cfg.include(inc_dir.to_string_lossy().as_ref());
                // branch not taken on Windows, just `crypto` is fine.
                println!("cargo:rustc-link-lib=dylib=crypto");
                println!("cargo:rustc-link-search={}", lib_dir.to_string_lossy());
            } else if is_apple {
                cfg.flag("-DSQLCIPHER_CRYPTO_CC");
                println!("cargo:rustc-link-lib=framework=Security");
                println!("cargo:rustc-link-lib=framework=CoreFoundation");
            } else {
                // branch not taken on Windows, just `crypto` is fine.
                println!("cargo:rustc-link-lib=dylib=crypto");
            }
        }

        // on android sqlite can't figure out where to put the temp files.
        // the bundled sqlite on android also uses `SQLITE_TEMP_STORE=3`.
        // https://android.googlesource.com/platform/external/sqlite/+/2c8c9ae3b7e6f340a19a0001c2a889a211c9d8b2/dist/Android.mk
        if super::android_target() {
            cfg.flag("-DSQLITE_TEMP_STORE=3");
        }

        if cfg!(feature = "with-asan") {
            cfg.flag("-fsanitize=address");
        }

        // If explicitly requested: enable static linking against the Microsoft Visual
        // C++ Runtime to avoid dependencies on vcruntime140.dll and similar libraries.
        if cfg!(target_feature = "crt-static") && is_compiler("msvc") {
            cfg.static_crt(true);
        }

        // Older versions of visual studio don't support c99 (including isnan), which
        // causes a build failure when the linker fails to find the `isnan`
        // function. `sqlite` provides its own implementation, using the fact
        // that x != x when x is NaN.
        //
        // There may be other platforms that don't support `isnan`, they should be
        // tested for here.
        if is_compiler("msvc") {
            use cc::windows_registry::{find_vs_version, VsVers};
            let vs_has_nan = match find_vs_version() {
                Ok(ver) => ver != VsVers::Vs12,
                Err(_msg) => false,
            };
            if vs_has_nan {
                cfg.flag("-DHAVE_ISNAN");
            }
        } else {
            cfg.flag("-DHAVE_ISNAN");
        }
        if !win_target() {
            cfg.flag("-DHAVE_LOCALTIME_R");
        }
        // Target wasm32-wasi can't compile the default VFS
        if is_compiler("wasm32-wasi") {
            cfg.flag("-DSQLITE_OS_OTHER")
                // https://github.com/rust-lang/rust/issues/74393
                .flag("-DLONGDOUBLE_TYPE=double");
            if cfg!(feature = "wasm32-wasi-vfs") {
                cfg.file("sqlite3/wasm32-wasi-vfs.c");
            }
        }
        if cfg!(feature = "unlock_notify") {
            cfg.flag("-DSQLITE_ENABLE_UNLOCK_NOTIFY");
        }
        if cfg!(feature = "preupdate_hook") {
            cfg.flag("-DSQLITE_ENABLE_PREUPDATE_HOOK");
        }
        if cfg!(feature = "session") {
            cfg.flag("-DSQLITE_ENABLE_SESSION");
        }

        if let Ok(limit) = env::var("SQLITE_MAX_VARIABLE_NUMBER") {
            cfg.flag(&format!("-DSQLITE_MAX_VARIABLE_NUMBER={}", limit));
        }
        println!("cargo:rerun-if-env-changed=SQLITE_MAX_VARIABLE_NUMBER");

        if let Ok(limit) = env::var("SQLITE_MAX_EXPR_DEPTH") {
            cfg.flag(&format!("-DSQLITE_MAX_EXPR_DEPTH={}", limit));
        }
        println!("cargo:rerun-if-env-changed=SQLITE_MAX_EXPR_DEPTH");

        if let Ok(extras) = env::var("LIBSQLITE3_FLAGS") {
            for extra in extras.split_whitespace() {
                if extra.starts_with("-D") || extra.starts_with("-U") {
                    cfg.flag(extra);
                } else if extra.starts_with("SQLITE_") {
                    cfg.flag(&format!("-D{}", extra));
                } else {
                    panic!("Don't understand {} in LIBSQLITE3_FLAGS", extra);
                }
            }
        }
        println!("cargo:rerun-if-env-changed=LIBSQLITE3_FLAGS");

        cfg.compile(lib_name);

        println!("cargo:lib_dir={}", out_dir);
    }

    fn env(name: &str) -> Option<OsString> {
        let prefix = env::var("TARGET").unwrap().to_uppercase().replace("-", "_");
        let prefixed = format!("{}_{}", prefix, name);
        let var = env::var_os(&prefixed);

        match var {
            None => env::var_os(name),
            _ => var,
        }
    }

    fn find_openssl_dir(_host: &str, _target: &str) -> Option<PathBuf> {
        let openssl_dir = env("OPENSSL_DIR");
        openssl_dir.map(PathBuf::from)
    }
}

fn env_prefix() -> &'static str {
    if cfg!(any(feature = "sqlcipher", feature = "bundled-sqlcipher")) {
        "SQLCIPHER"
    } else {
        "SQLITE3"
    }
}

<<<<<<< HEAD
fn header_file() -> &'static str {
    if cfg!(feature = "loadable_extension") {
        "sqlite3ext.h"
    } else {
        "sqlite3.h"
    }
}

fn wrapper_file() -> &'static str {
    if cfg!(feature = "loadable_extension") {
        "wrapper-ext.h"
    } else {
        "wrapper.h"
=======
fn lib_name() -> &'static str {
    if cfg!(any(feature = "sqlcipher", feature = "bundled-sqlcipher")) {
        "sqlcipher"
    } else if cfg!(all(windows, feature = "winsqlite3")) {
        "winsqlite3"
    } else {
        "sqlite3"
>>>>>>> 03dbb782
    }
}

pub enum HeaderLocation {
    FromEnvironment,
    Wrapper,
    FromPath(String),
}

impl From<HeaderLocation> for String {
    fn from(header: HeaderLocation) -> String {
        match header {
            HeaderLocation::FromEnvironment => {
                let prefix = env_prefix();
                let mut header = env::var(format!("{}_INCLUDE_DIR", prefix)).unwrap_or_else(|_| {
                    panic!(
                        "{}_INCLUDE_DIR must be set if {}_LIB_DIR is set",
                        prefix, prefix
                    )
                });
                header.push('/');
                header.push_str(header_file());
                header
            }
            HeaderLocation::Wrapper => wrapper_file().into(),
            HeaderLocation::FromPath(path) => path,
        }
    }
}

mod build_linked {
    #[cfg(feature = "vcpkg")]
    extern crate vcpkg;

<<<<<<< HEAD
    use super::{bindings, env_prefix, header_file, HeaderLocation};
=======
    use super::{bindings, env_prefix, is_compiler, lib_name, win_target, HeaderLocation};
>>>>>>> 03dbb782
    use std::env;
    use std::path::Path;

    pub fn main(_out_dir: &str, out_path: &Path) {
        let header = find_sqlite();
        if (cfg!(any(
            feature = "bundled_bindings",
            feature = "bundled",
            feature = "bundled-sqlcipher"
        )) || (win_target() && cfg!(feature = "bundled-windows")))
            && !cfg!(feature = "buildtime_bindgen")
        {
            // Generally means the `bundled_bindings` feature is enabled.
            // Most users are better off with turning
            // on buildtime_bindgen instead, but this is still supported as we
            // have runtime version checks and there are good reasons to not
            // want to run bindgen.
            std::fs::copy(
                format!("{}/bindgen_bundled_version.rs", lib_name()),
                out_path,
            )
            .expect("Could not copy bindings to output directory");
        } else {
            bindings::write_to_out_dir(header, out_path);
        }
    }

    fn find_link_mode() -> &'static str {
        // If the user specifies SQLITE3_STATIC (or SQLCIPHER_STATIC), do static
        // linking, unless it's explicitly set to 0.
        match &env::var(format!("{}_STATIC", env_prefix())) {
            Ok(v) if v != "0" => "static",
            _ => "dylib",
        }
    }
    // Prints the necessary cargo link commands and returns the path to the header.
    fn find_sqlite() -> HeaderLocation {
        let link_lib = lib_name();

        println!("cargo:rerun-if-env-changed={}_INCLUDE_DIR", env_prefix());
        println!("cargo:rerun-if-env-changed={}_LIB_DIR", env_prefix());
        println!("cargo:rerun-if-env-changed={}_STATIC", env_prefix());
        if cfg!(feature = "vcpkg") && is_compiler("msvc") {
            println!("cargo:rerun-if-env-changed=VCPKGRS_DYNAMIC");
        }

        // dependents can access `DEP_SQLITE3_LINK_TARGET` (`sqlite3` being the
        // `links=` value in our Cargo.toml) to get this value. This might be
        // useful if you need to ensure whatever crypto library sqlcipher relies
        // on is available, for example.
        println!("cargo:link-target={}", link_lib);

        if win_target() && cfg!(feature = "winsqlite3") {
            println!("cargo:rustc-link-lib=dylib={}", link_lib);
            return HeaderLocation::Wrapper;
        }

        // Allow users to specify where to find SQLite.
        if let Ok(dir) = env::var(format!("{}_LIB_DIR", env_prefix())) {
            // Try to use pkg-config to determine link commands
            let pkgconfig_path = Path::new(&dir).join("pkgconfig");
            env::set_var("PKG_CONFIG_PATH", pkgconfig_path);
            if pkg_config::Config::new().probe(link_lib).is_err() {
                // Otherwise just emit the bare minimum link commands.
                println!("cargo:rustc-link-lib={}={}", find_link_mode(), link_lib);
                println!("cargo:rustc-link-search={}", dir);
            }
            return HeaderLocation::FromEnvironment;
        }

        if let Some(header) = try_vcpkg() {
            return header;
        }

        // See if pkg-config can do everything for us.
        match pkg_config::Config::new()
            .print_system_libs(false)
            .probe(link_lib)
        {
            Ok(mut lib) => {
                if let Some(mut header) = lib.include_paths.pop() {
                    header.push(header_file());
                    HeaderLocation::FromPath(header.to_string_lossy().into())
                } else {
                    HeaderLocation::Wrapper
                }
            }
            Err(_) => {
                // No env var set and pkg-config couldn't help; just output the link-lib
                // request and hope that the library exists on the system paths. We used to
                // output /usr/lib explicitly, but that can introduce other linking problems;
                // see https://github.com/rusqlite/rusqlite/issues/207.
                println!("cargo:rustc-link-lib={}={}", find_link_mode(), link_lib);
                HeaderLocation::Wrapper
            }
        }
    }

    fn try_vcpkg() -> Option<HeaderLocation> {
<<<<<<< HEAD
        // See if vcpkg can find it.
        if let Ok(mut lib) = vcpkg::Config::new().probe(link_lib()) {
            if let Some(mut header) = lib.include_paths.pop() {
                header.push(header_file());
                return Some(HeaderLocation::FromPath(header.to_string_lossy().into()));
=======
        if cfg!(feature = "vcpkg") && is_compiler("msvc") {
            // See if vcpkg can find it.
            if let Ok(mut lib) = vcpkg::Config::new().probe(lib_name()) {
                if let Some(mut header) = lib.include_paths.pop() {
                    header.push("sqlite3.h");
                    return Some(HeaderLocation::FromPath(header.to_string_lossy().into()));
                }
>>>>>>> 03dbb782
            }
            None
        } else {
            None
        }
    }
}

mod build_loadable_extension {
    use super::{bindings, env_prefix, header_file, HeaderLocation};
    use std::env;
    use std::path::Path;

    pub fn main(_out_dir: &str, out_path: &Path) {
        let header = find_sqlite();
        if cfg!(feature = "session") {
            panic!("The session feature is not available when building a loadable extension since the sqlite API routines for loadable extensions do not include session methods");
        }
        bindings::write_to_out_dir(header, out_path);
    }

    // Prints the necessary cargo link commands and returns the path to the header.
    fn find_sqlite() -> HeaderLocation {
        let link_lib = "sqlite3";
        println!("cargo:rerun-if-env-changed={}_INCLUDE_DIR", env_prefix());
        println!("cargo:rerun-if-env-changed={}_LIB_DIR", env_prefix());
        println!("cargo:rerun-if-env-changed={}_STATIC", env_prefix());
        if cfg!(all(feature = "vcpkg", target_env = "msvc")) {
            println!("cargo:rerun-if-env-changed=VCPKGRS_DYNAMIC");
        }
        // Allow users to specify where to find SQLite.
        if let Ok(dir) = env::var(format!("{}_LIB_DIR", env_prefix())) {
            // Try to use pkg-config to determine link commands
            let pkgconfig_path = Path::new(&dir).join("pkgconfig");
            env::set_var("PKG_CONFIG_PATH", pkgconfig_path);
            return HeaderLocation::FromEnvironment;
        }

        if let Some(header) = try_vcpkg() {
            return header;
        }

        // See if pkg-config can do everything for us.
        match pkg_config::Config::new()
            .print_system_libs(false)
            .probe(link_lib)
        {
            Ok(mut lib) => {
                if let Some(mut header) = lib.include_paths.pop() {
                    header.push(header_file());
                    HeaderLocation::FromPath(header.to_string_lossy().into())
                } else {
                    HeaderLocation::Wrapper
                }
            }
            Err(_) => HeaderLocation::Wrapper,
        }
    }

    #[cfg(all(feature = "vcpkg", target_env = "msvc"))]
    fn try_vcpkg() -> Option<HeaderLocation> {
        let link_lib = "sqlite3";
        // See if vcpkg can find it.
        if let Ok(mut lib) = vcpkg::Config::new().probe(link_lib) {
            if let Some(mut header) = lib.include_paths.pop() {
                header.push(header_file());
                return Some(HeaderLocation::FromPath(header.to_string_lossy().into()));
            }
        }
        None
    }

    #[cfg(not(all(feature = "vcpkg", target_env = "msvc")))]
    fn try_vcpkg() -> Option<HeaderLocation> {
        None
    }
}

#[cfg(not(feature = "buildtime_bindgen"))]
mod bindings {
    #![allow(dead_code)]
    use super::HeaderLocation;

    use std::fs;
    use std::path::Path;

    static PREBUILT_BINDGEN_PATHS: &[&str] = &[
        "bindgen-bindings/bindgen_3.6.8",
        #[cfg(feature = "min_sqlite_version_3_6_23")]
        "bindgen-bindings/bindgen_3.6.23",
        #[cfg(feature = "min_sqlite_version_3_7_7")]
        "bindgen-bindings/bindgen_3.7.7",
        #[cfg(feature = "min_sqlite_version_3_7_16")]
        "bindgen-bindings/bindgen_3.7.16",
        #[cfg(any(
            feature = "bundled_bindings",
            feature = "bundled",
            all(windows, feature = "bundled-windows")
        ))]
        "sqlite3/bindgen_bundled_version",
    ];

    pub fn write_to_out_dir(_header: HeaderLocation, out_path: &Path) {
        let in_path = format!(
            "{}{}.rs",
            PREBUILT_BINDGEN_PATHS[PREBUILT_BINDGEN_PATHS.len() - 1],
            prebuilt_bindgen_ext()
        );
        fs::copy(in_path.to_owned(), out_path).unwrap_or_else(|_| {
            panic!(
                "Could not copy bindings to output directory from {}",
                in_path
            )
        });
    }

    fn prebuilt_bindgen_ext() -> &'static str {
        if cfg!(feature = "loadable_extension") {
            "-ext"
        } else {
            ""
        }
    }
}

#[cfg(feature = "buildtime_bindgen")]
mod bindings {
    use super::HeaderLocation;
    use bindgen::callbacks::{IntKind, ParseCallbacks};

    use std::fs::OpenOptions;
    use std::io::Write;
    use std::path::Path;

    use super::win_target;

    #[derive(Debug)]
    struct SqliteTypeChooser;

    impl ParseCallbacks for SqliteTypeChooser {
        fn int_macro(&self, _name: &str, value: i64) -> Option<IntKind> {
            if value >= i32::min_value() as i64 && value <= i32::max_value() as i64 {
                Some(IntKind::I32)
            } else {
                None
            }
        }
    }

    // Are we generating the bundled bindings? Used to avoid emitting things
    // that would be problematic in bundled builds. This env var is set by
    // `upgrade.sh`.
    fn generating_bundled_bindings() -> bool {
        // Hacky way to know if we're generating the bundled bindings
        println!("cargo:rerun-if-env-changed=LIBSQLITE3_SYS_BUNDLING");
        match std::env::var("LIBSQLITE3_SYS_BUNDLING") {
            Ok(v) => v != "0",
            Err(_) => false,
        }
    }

    pub fn write_to_out_dir(header: HeaderLocation, out_path: &Path) {
        let header: String = header.into();
        let mut output = Vec::new();
        println!("cargo:rerun-if-env-changed=SQLITE3_INCLUDE_DIR");
        println!("cargo:rerun-if-env-changed=SQLITE3_LIB_DIR");
        let mut bindings = bindgen::builder()
            .trust_clang_mangling(false)
            .header(header.clone())
            .parse_callbacks(Box::new(SqliteTypeChooser))
            .rustfmt_bindings(true);

        if cfg!(any(feature = "sqlcipher", feature = "bundled-sqlcipher")) {
            bindings = bindings.clang_arg("-DSQLITE_HAS_CODEC");
        }
        if cfg!(feature = "unlock_notify") {
            bindings = bindings.clang_arg("-DSQLITE_ENABLE_UNLOCK_NOTIFY");
        }
        if cfg!(feature = "preupdate_hook") {
            bindings = bindings.clang_arg("-DSQLITE_ENABLE_PREUPDATE_HOOK");
        }
        if cfg!(feature = "session") {
            bindings = bindings.clang_arg("-DSQLITE_ENABLE_SESSION");
        }
        if win_target() && cfg!(feature = "winsqlite3") {
            bindings = bindings
                .clang_arg("-DBINDGEN_USE_WINSQLITE3")
                .blocklist_item("NTDDI_.+")
                .blocklist_item("WINAPI_FAMILY.*")
                .blocklist_item("_WIN32_.+")
                .blocklist_item("_VCRT_COMPILER_PREPROCESSOR")
                .blocklist_item("_SAL_VERSION")
                .blocklist_item("__SAL_H_VERSION")
                .blocklist_item("_USE_DECLSPECS_FOR_SAL")
                .blocklist_item("_USE_ATTRIBUTES_FOR_SAL")
                .blocklist_item("_CRT_PACKING")
                .blocklist_item("_HAS_EXCEPTIONS")
                .blocklist_item("_STL_LANG")
                .blocklist_item("_HAS_CXX17")
                .blocklist_item("_HAS_CXX20")
                .blocklist_item("_HAS_NODISCARD")
                .blocklist_item("WDK_NTDDI_VERSION")
                .blocklist_item("OSVERSION_MASK")
                .blocklist_item("SPVERSION_MASK")
                .blocklist_item("SUBVERSION_MASK")
                .blocklist_item("WINVER")
                .blocklist_item("__security_cookie")
                .blocklist_type("size_t")
                .blocklist_type("__vcrt_bool")
                .blocklist_type("wchar_t")
                .blocklist_function("__security_init_cookie")
                .blocklist_function("__report_gsfailure")
                .blocklist_function("__va_start");
        }

        // When cross compiling unless effort is taken to fix the issue, bindgen
        // will find the wrong headers. There's only one header included by the
        // amalgamated `sqlite.h`: `stdarg.h`.
        //
        // Thankfully, there's almost no case where rust code needs to use
        // functions taking `va_list` (It's nearly impossible to get a `va_list`
        // in Rust unless you get passed it by C code for some reason).
        //
        // Arguably, we should never be including these, but we include them for
        // the cases where they aren't totally broken...
        let target_arch = std::env::var("TARGET").unwrap();
        let host_arch = std::env::var("HOST").unwrap();
        let is_cross_compiling = target_arch != host_arch;
        let blacklist_va_list_functions = &vec![
            "sqlite3_vmprintf",
            "sqlite3_vsnprintf",
            "sqlite3_xvsnprintf",
            "sqlite3_str_vappendf",
        ];
        // Note that when generating the bundled file, we're essentially always
        // cross compiling.
        if generating_bundled_bindings() || is_cross_compiling {
            // get rid of blacklisted functions that use va_list
            for fn_name in blacklist_va_list_functions {
                bindings = bindings.blacklist_function(fn_name)
            }
            // Get rid of va_list
            bindings = bindings
<<<<<<< HEAD
                .blacklist_type("va_list")
                .blacklist_type("__builtin_va_list")
                .blacklist_type("__gnuc_va_list")
                .blacklist_item("__GNUC_VA_LIST");

            // handle __va_list_tag specially as it is referenced from sqlite3_api_routines
            // so if it is blacklisted, those references will be broken.
            // when building as a loadable_extension, make __va_list_tag opaque instead of omitting it
            #[cfg(not(feature = "loadable_extension"))]
            {
                bindings = bindings.blacklist_type("__va_list_tag");
            }
            #[cfg(feature = "loadable_extension")]
            {
                bindings = bindings.opaque_type("__va_list_tag");
            }
        }

        // rust-bindgen does not handle CPP macros that alias functions, so
        // when using sqlite3ext.h to support loadable extensions, the macros
        // that attempt to redefine sqlite3 API routines to be redirected through
        // the global sqlite3_api instance of the sqlite3_api_routines structure
        // do not result in any code production.
        //
        // Before defining wrappers to take their place, we need to blacklist
        // all sqlite3 API functions since none of their symbols will be
        // available directly when being loaded as an extension.
        #[cfg(feature = "loadable_extension")]
        {
            // some api functions do not have an implementation in sqlite3_api_routines
            // (for example: sqlite3_config, sqlite3_initialize, sqlite3_interrupt, ...).
            // while this isn't a problem for shared libraries (unless we actually try to
            // call them, it is better to blacklist them all so that the build will fail
            // if an attempt is made to call an extern function that we know won't exist
            // and to avoid undefined symbol issues when linking the loadable extension
            // rust code with other (e.g. non-rust) code
            bindings = bindings.blacklist_function(".*")
=======
                .blocklist_function("sqlite3_vmprintf")
                .blocklist_function("sqlite3_vsnprintf")
                .blocklist_function("sqlite3_str_vappendf")
                .blocklist_type("va_list")
                .blocklist_type("__builtin_va_list")
                .blocklist_type("__gnuc_va_list")
                .blocklist_type("__va_list_tag")
                .blocklist_item("__GNUC_VA_LIST");
>>>>>>> 03dbb782
        }

        bindings
            .generate()
            .unwrap_or_else(|_| panic!("could not run bindgen on header {}", header))
            .write(Box::new(&mut output))
            .expect("could not write output of bindgen");

        #[allow(unused_mut)]
        let mut output_string = String::from_utf8(output).expect("bindgen output was not UTF-8?!");

        // Get the list of API functions supported by sqlite3_api_routines,
        // set the corresponding sqlite3 api routine to be blacklisted in the
        // final bindgen run, and add wrappers for each of the API functions to
        // dispatch the API call through a sqlite3_api global, which is defined
        // outside the generated bindings in lib.rs, either as a built-in static
        // or an extern symbol in the case of loadable_extension_embedded (i.e.
        // when the rust code will be a part of an extension but not implement
        // the extension entrypoint itself).
        #[cfg(feature = "loadable_extension")]
        {
            let api_routines_struct_name = "sqlite3_api_routines".to_owned();

            let api_routines_struct =
                match get_struct_by_name(&output_string, &api_routines_struct_name) {
                    Some(s) => s,
                    None => {
                        panic!(
                            "Failed to find struct {} in early bindgen output",
                            &api_routines_struct_name
                        );
                    }
                };

            output_string.push_str(
                r#"

// sqlite3_api is defined in lib.rs as either a static or an extern when compiled as a loadable_extension
use crate::sqlite3_api;

// sqlite3 API wrappers to support loadable extensions (Note: these were generated from build.rs - not by rust-bindgen)

"#,
            );

            // create wrapper for each field in api routines struct
            for field in &api_routines_struct.fields {
                let ident = match &field.ident {
                    Some(ident) => ident,
                    None => {
                        panic!("Unexpected anonymous field in sqlite");
                    }
                };
                let field_type = &field.ty;

                // construct global sqlite api function identifier from field identifier
                let api_fn_name = format!("sqlite3_{}", ident);

                if (generating_bundled_bindings() || is_cross_compiling)
                    && blacklist_va_list_functions
                        .iter()
                        .any(|fn_name| *fn_name == api_fn_name)
                {
                    // skip this function as it is blacklisted when generating bundled bindings or cross compiling
                    continue;
                }

                // generate wrapper function and push it to output string
                let wrapper = generate_wrapper(ident, field_type, &api_fn_name);
                output_string.push_str(&wrapper);
            }

            output_string.push('\n');
        }

        #[allow(unused_mut)]
        let mut file = OpenOptions::new()
            .write(true)
            .truncate(true)
            .create(true)
            .open(out_path)
            .unwrap_or_else(|_| panic!("Could not write to {:?}", out_path));

        #[cfg(not(feature = "loadable_extension"))]
        // the generated bindings have already been through rustfmt, just write them out
        file.write_all(output_string.as_bytes())
            .unwrap_or_else(|_| panic!("Could not write to {:?}", out_path));
        #[cfg(feature = "loadable_extension")]
        write_with_rustfmt(file, output_string) // if we have generated loadable_extension bindings, pipe them through rustfmt as we write them out
            .unwrap_or_else(|e| panic!("Could not rustfmt output to {:?}: {:?}", out_path, e));
    }

    #[cfg(feature = "loadable_extension")]
    fn write_with_rustfmt(mut file: std::fs::File, output: String) -> Result<(), String> {
        // pipe generated bindings through rustfmt
        let rustfmt =
            which::which("rustfmt").map_err(|e| format!("rustfmt not on PATH: {:?}", e))?;
        let mut cmd = std::process::Command::new(rustfmt);
        cmd.stdin(std::process::Stdio::piped())
            .stdout(std::process::Stdio::piped());
        let mut rustfmt_child = cmd
            .spawn()
            .map_err(|e| format!("failed to execute rustfmt: {:?}", e))?;
        let mut rustfmt_child_stdin = rustfmt_child
            .stdin
            .take()
            .ok_or("failed to take rustfmt stdin")?;
        let mut rustfmt_child_stdout = rustfmt_child
            .stdout
            .take()
            .ok_or("failed to take rustfmt stdout")?;

        // spawn a thread to write output string to rustfmt stdin
        let stdin_handle = ::std::thread::spawn(move || {
            let _ = rustfmt_child_stdin.write_all(output.as_bytes());
            output
        });

        // read stdout of rustfmt and write it to bindings file at out_path
        std::io::copy(&mut rustfmt_child_stdout, &mut file)
            .map_err(|e| format!("failed to write to rustfmt stdin: {:?}", e))?;

        let status = rustfmt_child
            .wait()
            .map_err(|e| format!("failed to wait for rustfmt to complete: {:?}", e))?;
        stdin_handle
            .join()
            .map_err(|e| format!("unexpected error: failed to join rustfmt stdin: {:?}", e))?;

        match status.code() {
            Some(0) => {}
            Some(2) => {
                return Err("rustfmt parsing error".to_string());
            }
            Some(3) => {
                return Err("rustfmt could not format some lines.".to_string());
            }
            _ => {
                return Err("Internal rustfmt error".to_string());
            }
        }
        Ok(())
    }

    #[cfg(feature = "loadable_extension")]
    fn get_struct_by_name(bindgen_sources: &str, name: &str) -> Option<syn::ItemStruct> {
        let file = syn::parse_file(&bindgen_sources).expect("unable to parse early bindgen output");

        for item in &file.items {
            if let syn::Item::Struct(s) = item {
                if s.ident == name {
                    return Some(s.to_owned());
                }
            }
        }
        None
    }

    #[cfg(feature = "loadable_extension")]
    fn bare_fn_from_type_path(t: &syn::Type) -> syn::TypeBareFn {
        let path = match t {
            syn::Type::Path(tp) => &tp.path,
            _ => {
                panic!("type was not a type path");
            }
        };

        let mut path_args: Option<syn::PathArguments> = None;
        for segment in &path.segments {
            if segment.arguments.is_empty() {
                continue;
            }
            path_args = Some(segment.arguments.to_owned());
            break;
        }
        match path_args {
            Some(syn::PathArguments::AngleBracketed(p)) => {
                for gen_arg in p.args {
                    match gen_arg {
                        syn::GenericArgument::Type(syn::Type::BareFn(bf)) => {
                            return bf;
                        }
                        _ => {
                            panic!("parsed type was not a bare function as expected");
                        }
                    };
                }
            }
            _ => {
                panic!("parsed path args were not angle bracketed as expected");
            }
        };
        panic!("unexpected failure to parse bare function");
    }

    #[cfg(feature = "loadable_extension")]
    fn generate_varargs_input_idents(
        field_ident: &syn::Ident,
        bare_fn: &syn::TypeBareFn,
        var_arg_types: &[&syn::Type],
    ) -> syn::punctuated::Punctuated<syn::BareFnArg, syn::token::Comma> {
        use syn::Token;
        let mut api_fn_inputs = bare_fn.inputs.clone();
        for (index, var_arg_type) in var_arg_types.iter().enumerate() {
            let mut input = api_fn_inputs[api_fn_inputs.len() - 1].clone();
            let input_ident = syn::Ident::new(&format!("vararg{}", index + 1), field_ident.span());
            let colon = Token![:](field_ident.span());
            input.name = Some((input_ident, colon));
            input.ty = (*var_arg_type).to_owned();
            api_fn_inputs.push(input);
        }
        api_fn_inputs
    }

    #[cfg(feature = "loadable_extension")]
    fn generate_wrapper(
        field_ident: &syn::Ident,
        syn_type: &syn::Type,
        api_fn_name: &str,
    ) -> String {
        use quote::quote;
        use std::collections::BTreeMap;

        let field_name = field_ident.to_string();

        // add wrapper macro invocation to be appended to the generated bindings
        let bare_fn = bare_fn_from_type_path(syn_type);
        let api_fn_output = &bare_fn.output;

        // a map of wrapper function names to function inputs vectors
        let mut wrapper_fn_inputs_map: BTreeMap<
            String,
            syn::punctuated::Punctuated<syn::BareFnArg, syn::token::Comma>,
        > = BTreeMap::new();

        // always generate a wrapper function of the same name as the api function name with no variadic arguments
        wrapper_fn_inputs_map.insert(
            api_fn_name.to_string(),
            generate_varargs_input_idents(field_ident, &bare_fn, &[]),
        );

        // handle variadic api functions by generating additional bindings for specific sets of method arguments that we support
        if bare_fn.variadic.is_some() {
            let const_c_char_type: syn::Type = syn::parse2(quote!(*const ::std::os::raw::c_char))
                .expect("failed to parse c_char type");
            let mut_void_type: syn::Type =
                syn::parse2(quote!(*mut ::core::ffi::c_void)).expect("failed to parse c_char type");
            let c_int_type: syn::Type =
                syn::parse2(quote!(::std::os::raw::c_int)).expect("failed to parse c_int type");
            let mut_c_int_type: syn::Type = syn::parse2(quote!(*mut ::std::os::raw::c_int))
                .expect("failed to parse mutable c_int reference");
            // until rust c_variadic support exists, we can't
            // transparently wrap variadic api functions.
            // generate specific set of args in place of
            // variadic for each function we care about.
            // functions we don't handle will have
            match api_fn_name {
                "sqlite3_db_config" => {
                    // https://sqlite.org/c3ref/c_dbconfig_defensive.html
                    wrapper_fn_inputs_map.insert(
                        "sqlite3_db_config_constchar".to_string(),
                        generate_varargs_input_idents(field_ident, &bare_fn, &[&const_c_char_type]),
                    ); // used for SQLITE_DBCONFIG_MAINDBNAME
                    wrapper_fn_inputs_map.insert(
                        "sqlite3_db_config_void_int_mutint".to_string(),
                        generate_varargs_input_idents(
                            field_ident,
                            &bare_fn,
                            &[&mut_void_type, &c_int_type, &mut_c_int_type],
                        ),
                    ); // used for SQLITE_DBCONFIG_LOOKASIDE
                    wrapper_fn_inputs_map.insert(
                        "sqlite3_db_config_int_mutint".to_string(),
                        generate_varargs_input_idents(
                            field_ident,
                            &bare_fn,
                            &[&c_int_type, &mut_c_int_type],
                        ),
                    ); // used for all other configuration verbs
                }
                "sqlite3_vtab_config" => {
                    // https://sqlite.org/c3ref/c_vtab_constraint_support.html
                    wrapper_fn_inputs_map.insert(
                        "sqlite3_vtab_config_int".to_string(),
                        generate_varargs_input_idents(field_ident, &bare_fn, &[&c_int_type]),
                    ); // used for SQLITE_VTAB_CONSTRAINT_SUPPORT
                }
                _ => {}
            };
        }

        let mut wrappers = String::new();
        for (api_fn_name, api_fn_inputs) in wrapper_fn_inputs_map {
            let api_fn_ident = syn::Ident::new(&api_fn_name, field_ident.span());

            // get identifiers for each of the inputs to use in the api call
            let api_fn_input_idents: Vec<syn::Ident> = (&api_fn_inputs)
                .into_iter()
                .map(|input| match &input.name {
                    Some((ident, _)) => ident.to_owned(),
                    _ => {
                        panic!("Input has no name {:#?}", input);
                    }
                })
                .collect();

            // generate wrapper and return it as a string
            let wrapper_tokens = quote! {
                pub unsafe fn #api_fn_ident(#api_fn_inputs) #api_fn_output {
                    if sqlite3_api.is_null() {
                        panic!("sqlite3_api is null");
                    }
                    ((*sqlite3_api).#field_ident
                        .expect(stringify!("sqlite3_api contains null pointer for ", #field_name, " function")))(
                            #(#api_fn_input_idents),*
                    )
                }
            };
            wrappers.push_str(&format!("{}\n\n", wrapper_tokens.to_string()));
        }
        wrappers
    }
}<|MERGE_RESOLUTION|>--- conflicted
+++ resolved
@@ -50,23 +50,9 @@
         }
         build_linked::main(&out_dir, &out_path);
         return;
-    }
-    if cfg!(feature = "loadable_extension") {
+    } else if cfg!(feature = "loadable_extension") {
         build_loadable_extension::main(&out_dir, &out_path);
         return;
-    }
-
-    // This can't be `cfg!` without always requiring our `mod build_bundled` (and
-    // thus `cc`)
-    #[cfg(any(feature = "bundled", all(windows, feature = "bundled-windows")))]
-    {
-        build_bundled::main(&out_dir, &out_path)
-    }
-    #[cfg(not(any(feature = "bundled", all(windows, feature = "bundled-windows"))))]
-    {
-        build_linked::main(&out_dir, &out_path)
-<<<<<<< HEAD
-=======
     } else if cfg!(feature = "bundled")
         || (win_target() && cfg!(feature = "bundled-windows"))
         || cfg!(feature = "bundled-sqlcipher")
@@ -85,7 +71,6 @@
         panic!("The runtime test should not run this branch, which has not compiled any logic.")
     } else {
         build_linked::main(&out_dir, &out_path)
->>>>>>> 03dbb782
     }
 }
 
@@ -110,14 +95,8 @@
 
         #[cfg(feature = "buildtime_bindgen")]
         {
-<<<<<<< HEAD
             use super::{bindings, header_file, HeaderLocation};
-            let header_path = format!("sqlite3/{}", header_file());
-            let header = HeaderLocation::FromPath(header_path.to_owned());
-=======
-            use super::{bindings, HeaderLocation};
-            let header = HeaderLocation::FromPath(format!("{}/sqlite3.h", lib_name));
->>>>>>> 03dbb782
+            let header = HeaderLocation::FromPath(format!("{}/{}", lib_name, header_file()));
             bindings::write_to_out_dir(header, out_path);
             println!("cargo:rerun-if-changed={}", header_path);
         }
@@ -340,7 +319,6 @@
     }
 }
 
-<<<<<<< HEAD
 fn header_file() -> &'static str {
     if cfg!(feature = "loadable_extension") {
         "sqlite3ext.h"
@@ -354,15 +332,14 @@
         "wrapper-ext.h"
     } else {
         "wrapper.h"
-=======
-fn lib_name() -> &'static str {
+
+        fn lib_name() -> &'static str {
     if cfg!(any(feature = "sqlcipher", feature = "bundled-sqlcipher")) {
         "sqlcipher"
     } else if cfg!(all(windows, feature = "winsqlite3")) {
         "winsqlite3"
     } else {
         "sqlite3"
->>>>>>> 03dbb782
     }
 }
 
@@ -397,11 +374,7 @@
     #[cfg(feature = "vcpkg")]
     extern crate vcpkg;
 
-<<<<<<< HEAD
-    use super::{bindings, env_prefix, header_file, HeaderLocation};
-=======
-    use super::{bindings, env_prefix, is_compiler, lib_name, win_target, HeaderLocation};
->>>>>>> 03dbb782
+    use super::{bindings, env_prefix, header_file, is_compiler, lib_name, win_target, HeaderLocation};
     use std::env;
     use std::path::Path;
 
@@ -501,21 +474,13 @@
     }
 
     fn try_vcpkg() -> Option<HeaderLocation> {
-<<<<<<< HEAD
-        // See if vcpkg can find it.
-        if let Ok(mut lib) = vcpkg::Config::new().probe(link_lib()) {
-            if let Some(mut header) = lib.include_paths.pop() {
-                header.push(header_file());
-                return Some(HeaderLocation::FromPath(header.to_string_lossy().into()));
-=======
         if cfg!(feature = "vcpkg") && is_compiler("msvc") {
             // See if vcpkg can find it.
             if let Ok(mut lib) = vcpkg::Config::new().probe(lib_name()) {
                 if let Some(mut header) = lib.include_paths.pop() {
-                    header.push("sqlite3.h");
+                    header.push(header_file());
                     return Some(HeaderLocation::FromPath(header.to_string_lossy().into()));
                 }
->>>>>>> 03dbb782
             }
             None
         } else {
@@ -744,7 +709,7 @@
         let target_arch = std::env::var("TARGET").unwrap();
         let host_arch = std::env::var("HOST").unwrap();
         let is_cross_compiling = target_arch != host_arch;
-        let blacklist_va_list_functions = &vec![
+        let blocklist_va_list_functions = &vec![
             "sqlite3_vmprintf",
             "sqlite3_vsnprintf",
             "sqlite3_xvsnprintf",
@@ -753,25 +718,24 @@
         // Note that when generating the bundled file, we're essentially always
         // cross compiling.
         if generating_bundled_bindings() || is_cross_compiling {
-            // get rid of blacklisted functions that use va_list
-            for fn_name in blacklist_va_list_functions {
-                bindings = bindings.blacklist_function(fn_name)
+            // get rid of blocklisted functions that use va_list
+            for fn_name in blocklist_va_list_functions {
+                bindings = bindings.blocklist_function(fn_name)
             }
             // Get rid of va_list
             bindings = bindings
-<<<<<<< HEAD
-                .blacklist_type("va_list")
-                .blacklist_type("__builtin_va_list")
-                .blacklist_type("__gnuc_va_list")
-                .blacklist_item("__GNUC_VA_LIST");
+                .blocklist_type("va_list")
+                .blocklist_type("__builtin_va_list")
+                .blocklist_type("__gnuc_va_list")
+                .blocklist_item("__GNUC_VA_LIST");
 
             // handle __va_list_tag specially as it is referenced from sqlite3_api_routines
-            // so if it is blacklisted, those references will be broken.
-            // when building as a loadable_extension, make __va_list_tag opaque instead of omitting it
+            // so if it is blocklisted, those references will be broken for loadable extensions.
             #[cfg(not(feature = "loadable_extension"))]
             {
-                bindings = bindings.blacklist_type("__va_list_tag");
-            }
+                bindings = bindings.blocklist_type("__va_list_tag");
+            }
+            // when building as a loadable_extension, make __va_list_tag opaque instead of omitting it
             #[cfg(feature = "loadable_extension")]
             {
                 bindings = bindings.opaque_type("__va_list_tag");
@@ -784,7 +748,7 @@
         // the global sqlite3_api instance of the sqlite3_api_routines structure
         // do not result in any code production.
         //
-        // Before defining wrappers to take their place, we need to blacklist
+        // Before defining wrappers to take their place, we need to blocklist
         // all sqlite3 API functions since none of their symbols will be
         // available directly when being loaded as an extension.
         #[cfg(feature = "loadable_extension")]
@@ -792,21 +756,11 @@
             // some api functions do not have an implementation in sqlite3_api_routines
             // (for example: sqlite3_config, sqlite3_initialize, sqlite3_interrupt, ...).
             // while this isn't a problem for shared libraries (unless we actually try to
-            // call them, it is better to blacklist them all so that the build will fail
+            // call them, it is better to blocklist them all so that the build will fail
             // if an attempt is made to call an extern function that we know won't exist
             // and to avoid undefined symbol issues when linking the loadable extension
             // rust code with other (e.g. non-rust) code
-            bindings = bindings.blacklist_function(".*")
-=======
-                .blocklist_function("sqlite3_vmprintf")
-                .blocklist_function("sqlite3_vsnprintf")
-                .blocklist_function("sqlite3_str_vappendf")
-                .blocklist_type("va_list")
-                .blocklist_type("__builtin_va_list")
-                .blocklist_type("__gnuc_va_list")
-                .blocklist_type("__va_list_tag")
-                .blocklist_item("__GNUC_VA_LIST");
->>>>>>> 03dbb782
+            bindings = bindings.blocklist_function(".*")
         }
 
         bindings
@@ -819,7 +773,7 @@
         let mut output_string = String::from_utf8(output).expect("bindgen output was not UTF-8?!");
 
         // Get the list of API functions supported by sqlite3_api_routines,
-        // set the corresponding sqlite3 api routine to be blacklisted in the
+        // set the corresponding sqlite3 api routine to be blocklisted in the
         // final bindgen run, and add wrappers for each of the API functions to
         // dispatch the API call through a sqlite3_api global, which is defined
         // outside the generated bindings in lib.rs, either as a built-in static
@@ -866,11 +820,11 @@
                 let api_fn_name = format!("sqlite3_{}", ident);
 
                 if (generating_bundled_bindings() || is_cross_compiling)
-                    && blacklist_va_list_functions
+                    && blocklist_va_list_functions
                         .iter()
                         .any(|fn_name| *fn_name == api_fn_name)
                 {
-                    // skip this function as it is blacklisted when generating bundled bindings or cross compiling
+                    // skip this function as it is blocklisted when generating bundled bindings or cross compiling
                     continue;
                 }
 
