[package]
name = "libsqlite3-sys"
<<<<<<< HEAD
version = "0.9.1"
=======
version = "0.9.2"
>>>>>>> 89f38b40
authors = ["John Gallagher <jgallagher@bignerdranch.com>"]
repository = "https://github.com/jgallagher/rusqlite"
description = "Native bindings to the libsqlite3 library"
license = "MIT"
links = "sqlite3"
build = "build.rs"
keywords = ["sqlite", "sqlcipher", "ffi"]
categories = ["external-ffi-bindings"]

[features]
<<<<<<< HEAD
default = ["min_sqlite_version_3_7_16"]
=======
default = ["min_sqlite_version_3_6_8"]
>>>>>>> 89f38b40
bundled = ["cc"]
buildtime_bindgen = ["bindgen", "pkg-config", "vcpkg"]
sqlcipher = []
min_sqlite_version_3_6_8 = ["pkg-config", "vcpkg"]
min_sqlite_version_3_6_11 = ["pkg-config", "vcpkg"]
min_sqlite_version_3_6_23 = ["pkg-config", "vcpkg"]
min_sqlite_version_3_7_3 = ["pkg-config", "vcpkg"]
min_sqlite_version_3_7_4 = ["pkg-config", "vcpkg"]
min_sqlite_version_3_7_16 = ["pkg-config", "vcpkg"]
<<<<<<< HEAD

[build-dependencies]
bindgen = { version = "0.31.3", optional = true }
=======
# sqlite3_unlock_notify >= 3.6.12
unlock_notify = []

[build-dependencies]
bindgen = { version = "0.36", optional = true }
>>>>>>> 89f38b40
pkg-config = { version = "0.3", optional = true }
cc = { version = "1.0", optional = true }

[target.'cfg(target_env = "msvc")'.build-dependencies]
vcpkg = { version = "0.2", optional = true }<|MERGE_RESOLUTION|>--- conflicted
+++ resolved
@@ -1,10 +1,6 @@
 [package]
 name = "libsqlite3-sys"
-<<<<<<< HEAD
-version = "0.9.1"
-=======
 version = "0.9.2"
->>>>>>> 89f38b40
 authors = ["John Gallagher <jgallagher@bignerdranch.com>"]
 repository = "https://github.com/jgallagher/rusqlite"
 description = "Native bindings to the libsqlite3 library"
@@ -15,11 +11,7 @@
 categories = ["external-ffi-bindings"]
 
 [features]
-<<<<<<< HEAD
-default = ["min_sqlite_version_3_7_16"]
-=======
 default = ["min_sqlite_version_3_6_8"]
->>>>>>> 89f38b40
 bundled = ["cc"]
 buildtime_bindgen = ["bindgen", "pkg-config", "vcpkg"]
 sqlcipher = []
@@ -29,17 +21,11 @@
 min_sqlite_version_3_7_3 = ["pkg-config", "vcpkg"]
 min_sqlite_version_3_7_4 = ["pkg-config", "vcpkg"]
 min_sqlite_version_3_7_16 = ["pkg-config", "vcpkg"]
-<<<<<<< HEAD
-
-[build-dependencies]
-bindgen = { version = "0.31.3", optional = true }
-=======
 # sqlite3_unlock_notify >= 3.6.12
 unlock_notify = []
 
 [build-dependencies]
 bindgen = { version = "0.36", optional = true }
->>>>>>> 89f38b40
 pkg-config = { version = "0.3", optional = true }
 cc = { version = "1.0", optional = true }
 
