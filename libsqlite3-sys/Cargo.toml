--- conflicted
+++ resolved
@@ -47,12 +47,9 @@
 bindgen = { version = "0.59", optional = true, default-features = false, features = ["runtime"] }
 pkg-config = { version = "0.3.19", optional = true }
 cc = { version = "1.0", optional = true }
-<<<<<<< HEAD
 syn = { version = "1.0", features = ["extra-traits", "full", "printing"], optional = true }
 quote = { version = "1.0", optional = true }
 which = { version = "4.0.2", optional = true }
 
 [target.'cfg(target_env = "msvc")'.build-dependencies]
-=======
->>>>>>> 03dbb782
 vcpkg = { version = "0.2", optional = true }