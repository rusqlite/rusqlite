[package]
name = "rusqlite"
# Note: Update version in README.md when you change this.
version = "0.28.0"
authors = ["The rusqlite developers"]
edition = "2018"
description = "Ergonomic wrapper for SQLite"
repository = "https://github.com/rusqlite/rusqlite"
documentation = "http://docs.rs/rusqlite/"
readme = "README.md"
keywords = ["sqlite", "database", "ffi"]
license = "MIT"
categories = ["database"]

exclude = [
  "/.github/*",
  "/.gitattributes",
  "/appveyor.yml",
  "/Changelog.md",
  "/clippy.toml",
  "/codecov.yml",
]

[badges]
appveyor = { repository = "rusqlite/rusqlite" }
codecov = { repository = "rusqlite/rusqlite" }
maintenance = { status = "actively-developed" }

[lib]
name = "rusqlite"

[workspace]
members = ["libsqlite3-sys"]

[features]
load_extension = []
# hot-backup interface: 3.6.11 (2009-02-18)
backup = ["libsqlite3-sys/min_sqlite_version_3_6_23"]
# sqlite3_blob_reopen: 3.7.4
blob = ["libsqlite3-sys/min_sqlite_version_3_7_7"]
collation = []
# sqlite3_create_function_v2: 3.7.3 (2010-10-08)
functions = ["libsqlite3-sys/min_sqlite_version_3_7_7"]
# sqlite3_log: 3.6.23 (2010-03-09)
trace = ["libsqlite3-sys/min_sqlite_version_3_6_23"]
# sqlite3_db_release_memory: 3.7.10 (2012-01-16)
release_memory = ["libsqlite3-sys/min_sqlite_version_3_7_16"]
bundled = ["libsqlite3-sys/bundled", "modern_sqlite"]
bundled-sqlcipher = ["libsqlite3-sys/bundled-sqlcipher", "bundled"]
bundled-sqlcipher-vendored-openssl = ["libsqlite3-sys/bundled-sqlcipher-vendored-openssl", "bundled-sqlcipher"]
buildtime_bindgen = ["libsqlite3-sys/buildtime_bindgen"]
limits = []
hooks = []
i128_blob = []
sqlcipher = ["libsqlite3-sys/sqlcipher"]
unlock_notify = ["libsqlite3-sys/unlock_notify"]
# xSavepoint, xRelease and xRollbackTo: 3.7.7 (2011-06-23)
vtab = ["libsqlite3-sys/min_sqlite_version_3_7_7"]
csvtab = ["csv", "vtab"]
# pointer passing interfaces: 3.20.0
array = ["vtab"]
# session extension: 3.13.0
session = ["libsqlite3-sys/session", "hooks"]
# window functions: 3.25.0
window = ["functions"]
# 3.9.0
series = ["vtab"]
# check for invalid query.
extra_check = []
modern_sqlite = ["libsqlite3-sys/bundled_bindings"]
in_gecko = ["modern_sqlite", "libsqlite3-sys/in_gecko"]
bundled-windows = ["libsqlite3-sys/bundled-windows"]
# Build bundled sqlite with -fsanitize=address
with-asan = ["libsqlite3-sys/with-asan"]
column_decltype = []
wasm32-wasi-vfs = ["libsqlite3-sys/wasm32-wasi-vfs"]
# Note: doesn't support 32-bit.
winsqlite3 = ["libsqlite3-sys/winsqlite3"]

# Helper feature for enabling most non-build-related optional features
# or dependencies (except `session`). This is useful for running tests / clippy
# / etc. New features and optional dependencies that don't conflict with anything
# else should be added here.
modern-full = [
    "array",
    "backup",
    "blob",
    "modern_sqlite",
    "chrono",
    "collation",
    "column_decltype",
    "csvtab",
    "rust_decimal",
    "extra_check",
    "functions",
    "hooks",
    "i128_blob",
    "limits",
    "load_extension",
    "serde_json",
    "series",
    "time",
    "trace",
    "unlock_notify",
    "url",
    "uuid",
    "vtab",
    "window",
]

bundled-full = ["modern-full", "bundled"]

[dependencies]
time = { version = "0.3.0", features = ["formatting", "macros", "parsing"], optional = true }
bitflags = "1.2"
hashlink = "0.8"
chrono = { version = "0.4", optional = true, default-features = false, features = ["clock"] }
serde_json = { version = "1.0", optional = true }
csv = { version = "1.1", optional = true }
url = { version = "2.1", optional = true }
lazy_static = { version = "1.4", optional = true }
fallible-iterator = "0.2"
fallible-streaming-iterator = "0.1"
<<<<<<< HEAD
memchr = "2.3"
uuid = { version = "0.8", optional = true }
rust_decimal = { version = "1.18.0", optional = true }
=======
uuid = { version = "1.0", optional = true }
>>>>>>> 350c8de1
smallvec = "1.6.1"

[dev-dependencies]
doc-comment = "0.3"
tempfile = "3.1.0"
lazy_static = "1.4"
regex = "1.5.5"
uuid = { version = "1.0", features = ["v4"] }
unicase = "2.6.0"
# Use `bencher` over criterion because it builds much faster and we don't have
# many benchmarks
bencher = "0.1"

[dependencies.libsqlite3-sys]
path = "libsqlite3-sys"
version = "0.25.0"

[[test]]
name = "config_log"
harness = false

[[test]]
name = "deny_single_threaded_sqlite_config"

[[test]]
name = "vtab"

[[bench]]
name = "cache"
harness = false

[[bench]]
name = "exec"
harness = false

[package.metadata.docs.rs]
features = ["modern-full"]
all-features = false
no-default-features = true
default-target = "x86_64-unknown-linux-gnu"
rustdoc-args = ["--cfg", "docsrs"]

[package.metadata.playground]
features = ["bundled-full"]
all-features = false<|MERGE_RESOLUTION|>--- conflicted
+++ resolved
@@ -90,13 +90,13 @@
     "collation",
     "column_decltype",
     "csvtab",
-    "rust_decimal",
     "extra_check",
     "functions",
     "hooks",
     "i128_blob",
     "limits",
     "load_extension",
+    "rust_decimal",
     "serde_json",
     "series",
     "time",
@@ -121,13 +121,8 @@
 lazy_static = { version = "1.4", optional = true }
 fallible-iterator = "0.2"
 fallible-streaming-iterator = "0.1"
-<<<<<<< HEAD
-memchr = "2.3"
-uuid = { version = "0.8", optional = true }
-rust_decimal = { version = "1.18.0", optional = true }
-=======
+rust_decimal = { version = "1.26.0", optional = true }
 uuid = { version = "1.0", optional = true }
->>>>>>> 350c8de1
 smallvec = "1.6.1"
 
 [dev-dependencies]
