[package]
name = "rusqlite"
# Note: Update version in README.md when you change this.
version = "0.37.0"
authors = ["The rusqlite developers"]
edition = "2021"
description = "Ergonomic wrapper for SQLite"
repository = "https://github.com/rusqlite/rusqlite"
documentation = "https://docs.rs/rusqlite/"
readme = "README.md"
keywords = ["sqlite", "database", "ffi"]
license = "MIT"
categories = ["database"]

exclude = [
    "/.github/*",
    "/.gitattributes",
    "/appveyor.yml",
    "/Changelog.md",
    "/clippy.toml",
    "/codecov.yml",
]

[badges]
appveyor = { repository = "rusqlite/rusqlite" }
codecov = { repository = "rusqlite/rusqlite" }
maintenance = { status = "actively-developed" }

[lib]
name = "rusqlite"

[workspace]
members = ["libsqlite3-sys"]

[features]
# if not SQLITE_OMIT_LOAD_EXTENSION
load_extension = []
# hot-backup interface: 3.6.11 (2009-02-18)
backup = []
# if not SQLITE_OMIT_INCRBLOB
# sqlite3_blob_reopen: 3.7.4
blob = []
cache = ["hashlink"]
collation = []
# sqlite3_create_function_v2: 3.7.3 (2010-10-08)
functions = []
# sqlite3_log: 3.6.23 (2010-03-09)
trace = []
bundled = ["libsqlite3-sys/bundled", "modern_sqlite"]
bundled-sqlcipher = ["libsqlite3-sys/bundled-sqlcipher", "bundled"]
bundled-sqlcipher-vendored-openssl = [
    "libsqlite3-sys/bundled-sqlcipher-vendored-openssl",
    "bundled-sqlcipher",
]
buildtime_bindgen = ["libsqlite3-sys/buildtime_bindgen"]
limits = []
loadable_extension = ["libsqlite3-sys/loadable_extension"]
hooks = []
# if SQLITE_ENABLE_PREUPDATE_HOOK
preupdate_hook = ["libsqlite3-sys/preupdate_hook", "hooks"]
i128_blob = []
sqlcipher = ["libsqlite3-sys/sqlcipher"]
# SQLITE_ENABLE_UNLOCK_NOTIFY
unlock_notify = ["libsqlite3-sys/unlock_notify"]
# if not SQLITE_OMIT_VIRTUALTABLE
# xSavepoint, xRelease and xRollbackTo: 3.7.7 (2011-06-23)
vtab = []
csvtab = ["csv", "vtab"]
# pointer passing interfaces: 3.20.0
array = ["vtab", "modern_sqlite"]
# if SQLITE_ENABLE_SESSION
# session extension: 3.13.0
session = ["libsqlite3-sys/session", "hooks"]
# if not SQLITE_OMIT_WINDOWFUNC
# window functions: 3.25.0
window = ["functions", "modern_sqlite"]
# 3.9.0
series = ["vtab"]
# check for invalid query.
extra_check = []
# ]3.14.0, last]
modern_sqlite = ["libsqlite3-sys/bundled_bindings"]
in_gecko = ["modern_sqlite", "libsqlite3-sys/in_gecko"]
bundled-windows = ["libsqlite3-sys/bundled-windows"]
# Build bundled sqlite with -fsanitize=address
with-asan = ["libsqlite3-sys/with-asan"]
# if SQLITE_ENABLE_COLUMN_METADATA
column_metadata = ["libsqlite3-sys/column_metadata"]
# if not SQLITE_OMIT_DECLTYPE
column_decltype = []
wasm32-wasi-vfs = ["libsqlite3-sys/wasm32-wasi-vfs"]
# if not SQLITE_OMIT_DESERIALIZE
# 3.23.0
serialize = ["modern_sqlite"]

# Helper feature for enabling most non-build-related optional features
# or dependencies (except `session`). This is useful for running tests / clippy
# / etc. New features and optional dependencies that don't conflict with anything
# else should be added here.
modern-full = [
    "array",
    "backup",
    "blob",
    "modern_sqlite",
    "chrono",
    "collation",
    "column_metadata",
    "column_decltype",
    "csvtab",
    "extra_check",
    "functions",
    "hooks",
    "i128_blob",
    "jiff",
    "limits",
    "load_extension",
    "serde_json",
    "serialize",
    "series",
    "time",
    "trace",
    "unlock_notify",
    "url",
    "uuid",
    "vtab",
    "window",
]

bundled-full = ["modern-full", "bundled"]
default = ["cache"]

[dependencies]
# Jiff Date/Time/Timestamp persistence
jiff = { version = "0.2", optional = true, default-features = false, features = [
    "std",
] }
# Date/Time/Timestamp persistence
time = { version = "0.3.36", features = [
    "formatting",
    "macros",
    "parsing",
], optional = true }
bitflags = "2.6.0"
<<<<<<< HEAD
hashlink = { version = "0.10", optional = true }
=======
# LRU cache of statement
hashlink = "0.10"
# Chrono Date/Time/Timestamp persistence
>>>>>>> 2fb2405d
chrono = { version = "0.4.38", optional = true, default-features = false, features = [
    "clock",
] }
# JSON persistence
serde_json = { version = "1.0", optional = true }
# Virtual table
csv = { version = "1.1", optional = true }
# Url persistence
url = { version = "2.1", optional = true }
fallible-iterator = "0.3"
fallible-streaming-iterator = "0.1"
# Uuid persistence
uuid = { version = "1.0", optional = true }
smallvec = "1.6.1"
# WIP comptime checks
rusqlite-macros = { path = "rusqlite-macros", version = "0.4.1", optional = true }

[dev-dependencies]
doc-comment = "0.3"
tempfile = "3.1.0"
regex = "1.5.5"
uuid = { version = "1.0", features = ["v4"] }
unicase = "2.6.0"
self_cell = "1.1.0"
# Use `bencher` over criterion because it builds much faster,
# and we don't have many benchmarks
bencher = "0.1"

[dependencies.libsqlite3-sys]
path = "libsqlite3-sys"
version = "0.35.0"

[[test]]
name = "auto_ext"

[[test]]
name = "config_log"
harness = false

[[test]]
name = "deny_single_threaded_sqlite_config"

[[test]]
name = "vtab"

[[bench]]
name = "cache"
harness = false

[[bench]]
name = "exec"
harness = false

[[example]]
name = "loadable_extension"
crate-type = ["cdylib"]
required-features = ["loadable_extension", "functions", "trace"]

[[example]]
name = "load_extension"
required-features = ["load_extension", "bundled", "functions", "trace"]

[package.metadata.docs.rs]
features = ["modern-full", "rusqlite-macros"]
all-features = false
no-default-features = true
default-target = "x86_64-unknown-linux-gnu"
rustdoc-args = ["--cfg", "docsrs"]

[package.metadata.playground]
features = ["bundled-full"]
all-features = false<|MERGE_RESOLUTION|>--- conflicted
+++ resolved
@@ -141,13 +141,9 @@
     "parsing",
 ], optional = true }
 bitflags = "2.6.0"
-<<<<<<< HEAD
+# LRU cache of statement
 hashlink = { version = "0.10", optional = true }
-=======
-# LRU cache of statement
-hashlink = "0.10"
 # Chrono Date/Time/Timestamp persistence
->>>>>>> 2fb2405d
 chrono = { version = "0.4.38", optional = true, default-features = false, features = [
     "clock",
 ] }
