//! Create or redefine SQL functions.
//!
//! # Example
//!
//! Adding a `regexp` function to a connection in which compiled regular
//! expressions are cached in a `HashMap`. For an alternative implementation
//! that uses SQLite's [Function Auxiliary Data](https://www.sqlite.org/c3ref/get_auxdata.html) interface
//! to avoid recompiling regular expressions, see the unit tests for this
//! module.
//!
//! ```rust
//! use regex::Regex;
//! use rusqlite::functions::FunctionFlags;
//! use rusqlite::{Connection, Error, Result};
//! use std::sync::Arc;
//! type BoxError = Box<dyn std::error::Error + Send + Sync + 'static>;
//!
//! fn add_regexp_function(db: &Connection) -> Result<()> {
//!     db.create_scalar_function(
//!         "regexp",
//!         2,
//!         FunctionFlags::SQLITE_UTF8 | FunctionFlags::SQLITE_DETERMINISTIC,
//!         move |ctx| {
//!             assert_eq!(ctx.len(), 2, "called with unexpected number of arguments");
//!             let regexp: Arc<Regex> = ctx.get_or_create_aux(0, |vr| -> Result<_, BoxError> {
//!                 Ok(Regex::new(vr.as_str()?)?)
//!             })?;
//!             let is_match = {
//!                 let text = ctx
//!                     .get_raw(1)
//!                     .as_str()
//!                     .map_err(|e| Error::UserFunctionError(e.into()))?;
//!
//!                 regexp.is_match(text)
//!             };
//!
//!             Ok((is_match, None))
//!         },
//!     )
//! }
//!
//! fn main() -> Result<()> {
//!     let db = Connection::open_in_memory()?;
//!     add_regexp_function(&db)?;
//!
//!     let is_match: bool =
//!         db.query_row("SELECT regexp('[aeiou]*', 'aaaaeeeiii')", [], |row| {
//!             row.get(0)
//!         })?;
//!
//!     assert!(is_match);
//!     Ok(())
//! }
//! ```
use std::any::Any;
use std::marker::PhantomData;
use std::ops::Deref;
use std::os::raw::{c_int, c_void};
use std::panic::{catch_unwind, RefUnwindSafe, UnwindSafe};
use std::ptr;
use std::slice;
use std::sync::Arc;

use crate::ffi;
use crate::ffi::sqlite3_context;
use crate::ffi::sqlite3_value;

use crate::context::set_result;
use crate::types::{FromSql, FromSqlError, ToSql, ValueRef};

use crate::{str_to_cstring, Connection, Error, InnerConnection, Result};

unsafe fn report_error(ctx: *mut sqlite3_context, err: &Error) {
    if let Error::SqliteFailure(ref err, ref s) = *err {
        ffi::sqlite3_result_error_code(ctx, err.extended_code);
        if let Some(Ok(cstr)) = s.as_ref().map(|s| str_to_cstring(s)) {
            ffi::sqlite3_result_error(ctx, cstr.as_ptr(), -1);
        }
    } else {
        ffi::sqlite3_result_error_code(ctx, ffi::SQLITE_CONSTRAINT_FUNCTION);
        if let Ok(cstr) = str_to_cstring(&err.to_string()) {
            ffi::sqlite3_result_error(ctx, cstr.as_ptr(), -1);
        }
    }
}

unsafe extern "C" fn free_boxed_value<T>(p: *mut c_void) {
    drop(Box::from_raw(p.cast::<T>()));
}

/// Context is a wrapper for the SQLite function
/// evaluation context.
pub struct Context<'a> {
    ctx: *mut sqlite3_context,
    args: &'a [*mut sqlite3_value],
}

impl Context<'_> {
    /// Returns the number of arguments to the function.
    #[inline]
    #[must_use]
    pub fn len(&self) -> usize {
        self.args.len()
    }

    /// Returns `true` when there is no argument.
    #[inline]
    #[must_use]
    pub fn is_empty(&self) -> bool {
        self.args.is_empty()
    }

    /// Returns the `idx`th argument as a `T`.
    ///
    /// # Failure
    ///
    /// Will panic if `idx` is greater than or equal to
    /// [`self.len()`](Context::len).
    ///
    /// Will return Err if the underlying SQLite type cannot be converted to a
    /// `T`.
    pub fn get<T: FromSql>(&self, idx: usize) -> Result<T> {
        let arg = self.args[idx];
        let value = unsafe { ValueRef::from_value(arg) };
        FromSql::column_result(value).map_err(|err| match err {
            FromSqlError::InvalidType => {
                Error::InvalidFunctionParameterType(idx, value.data_type())
            }
            FromSqlError::OutOfRange(i) => Error::IntegralValueOutOfRange(idx, i),
            FromSqlError::Other(err) => {
                Error::FromSqlConversionFailure(idx, value.data_type(), err)
            }
            FromSqlError::InvalidBlobSize { .. } => {
                Error::FromSqlConversionFailure(idx, value.data_type(), Box::new(err))
            }
        })
    }

    /// Returns the `idx`th argument as a `ValueRef`.
    ///
    /// # Failure
    ///
    /// Will panic if `idx` is greater than or equal to
    /// [`self.len()`](Context::len).
    #[inline]
    #[must_use]
    pub fn get_raw(&self, idx: usize) -> ValueRef<'_> {
        let arg = self.args[idx];
        unsafe { ValueRef::from_value(arg) }
    }

    /// Returns the subtype of `idx`th argument.
    ///
    /// # Failure
    ///
    /// Will panic if `idx` is greater than or equal to
    /// [`self.len()`](Context::len).
    pub fn get_subtype(&self, idx: usize) -> std::os::raw::c_uint {
        let arg = self.args[idx];
        unsafe { ffi::sqlite3_value_subtype(arg) }
    }

    /// Fetch or insert the auxiliary data associated with a particular
    /// parameter. This is intended to be an easier-to-use way of fetching it
    /// compared to calling [`get_aux`](Context::get_aux) and
    /// [`set_aux`](Context::set_aux) separately.
    ///
    /// See `https://www.sqlite.org/c3ref/get_auxdata.html` for a discussion of
    /// this feature, or the unit tests of this module for an example.
    pub fn get_or_create_aux<T, E, F>(&self, arg: c_int, func: F) -> Result<Arc<T>>
    where
        T: Send + Sync + 'static,
        E: Into<Box<dyn std::error::Error + Send + Sync + 'static>>,
        F: FnOnce(ValueRef<'_>) -> Result<T, E>,
    {
        if let Some(v) = self.get_aux(arg)? {
            Ok(v)
        } else {
            let vr = self.get_raw(arg as usize);
            self.set_aux(
                arg,
                func(vr).map_err(|e| Error::UserFunctionError(e.into()))?,
            )
        }
    }

    /// Sets the auxiliary data associated with a particular parameter. See
    /// `https://www.sqlite.org/c3ref/get_auxdata.html` for a discussion of
    /// this feature, or the unit tests of this module for an example.
    pub fn set_aux<T: Send + Sync + 'static>(&self, arg: c_int, value: T) -> Result<Arc<T>> {
        let orig: Arc<T> = Arc::new(value);
        let inner: AuxInner = orig.clone();
        let outer = Box::new(inner);
        let raw: *mut AuxInner = Box::into_raw(outer);
        unsafe {
            ffi::sqlite3_set_auxdata(
                self.ctx,
                arg,
                raw.cast(),
                Some(free_boxed_value::<AuxInner>),
            );
        };
        Ok(orig)
    }

    /// Gets the auxiliary data that was associated with a given parameter via
    /// [`set_aux`](Context::set_aux). Returns `Ok(None)` if no data has been
    /// associated, and Ok(Some(v)) if it has. Returns an error if the
    /// requested type does not match.
    pub fn get_aux<T: Send + Sync + 'static>(&self, arg: c_int) -> Result<Option<Arc<T>>> {
        let p = unsafe { ffi::sqlite3_get_auxdata(self.ctx, arg) as *const AuxInner };
        if p.is_null() {
            Ok(None)
        } else {
            let v: AuxInner = AuxInner::clone(unsafe { &*p });
            v.downcast::<T>()
                .map(Some)
                .map_err(|_| Error::GetAuxWrongType)
        }
    }

    /// Get the db connection handle via [sqlite3_context_db_handle](https://www.sqlite.org/c3ref/context_db_handle.html)
    ///
    /// # Safety
    ///
    /// This function is marked unsafe because there is a potential for other
    /// references to the connection to be sent across threads, [see this comment](https://github.com/rusqlite/rusqlite/issues/643#issuecomment-640181213).
    pub unsafe fn get_connection(&self) -> Result<ConnectionRef<'_>> {
        let handle = ffi::sqlite3_context_db_handle(self.ctx);
        Ok(ConnectionRef {
            conn: Connection::from_handle(handle)?,
            phantom: PhantomData,
        })
    }
}

/// A reference to a connection handle with a lifetime bound to something.
pub struct ConnectionRef<'ctx> {
    // comes from Connection::from_handle(sqlite3_context_db_handle(...))
    // and is non-owning
    conn: Connection,
    phantom: PhantomData<&'ctx Context<'ctx>>,
}

impl Deref for ConnectionRef<'_> {
    type Target = Connection;

    #[inline]
    fn deref(&self) -> &Connection {
        &self.conn
    }
}

type AuxInner = Arc<dyn Any + Send + Sync + 'static>;

/// Subtype of an SQL function
pub type SubType = Option<std::os::raw::c_uint>;

/// Aggregate is the callback interface for user-defined
/// aggregate function.
///
/// `A` is the type of the aggregation context and `T` is the type of the final
/// result. Implementations should be stateless.
pub trait Aggregate<A, T>
where
    A: RefUnwindSafe + UnwindSafe,
    T: ToSql,
{
    /// Initializes the aggregation context. Will be called prior to the first
    /// call to [`step()`](Aggregate::step) to set up the context for an
    /// invocation of the function. (Note: `init()` will not be called if
    /// there are no rows.)
    fn init(&self, ctx: &mut Context<'_>) -> Result<A>;

    /// "step" function called once for each row in an aggregate group. May be
    /// called 0 times if there are no rows.
    fn step(&self, ctx: &mut Context<'_>, acc: &mut A) -> Result<()>;

    /// Computes and returns the final result. Will be called exactly once for
    /// each invocation of the function. If [`step()`](Aggregate::step) was
    /// called at least once, will be given `Some(A)` (the same `A` as was
    /// created by [`init`](Aggregate::init) and given to
    /// [`step`](Aggregate::step)); if [`step()`](Aggregate::step) was not
    /// called (because the function is running against 0 rows), will be
    /// given `None`.
    ///
    /// The passed context will have no arguments.
<<<<<<< HEAD
    fn finalize(&self, _: &mut Context<'_>, _: Option<A>) -> Result<(T, SubType)>;
=======
    fn finalize(&self, ctx: &mut Context<'_>, acc: Option<A>) -> Result<T>;
>>>>>>> ccfbc28a
}

/// `WindowAggregate` is the callback interface for
/// user-defined aggregate window function.
#[cfg(feature = "window")]
#[cfg_attr(docsrs, doc(cfg(feature = "window")))]
pub trait WindowAggregate<A, T>: Aggregate<A, T>
where
    A: RefUnwindSafe + UnwindSafe,
    T: ToSql,
{
    /// Returns the current value of the aggregate. Unlike xFinal, the
    /// implementation should not delete any context.
<<<<<<< HEAD
    fn value(&self, _: Option<&A>) -> Result<(T, SubType)>;
=======
    fn value(&self, acc: Option<&mut A>) -> Result<T>;
>>>>>>> ccfbc28a

    /// Removes a row from the current window.
    fn inverse(&self, ctx: &mut Context<'_>, acc: &mut A) -> Result<()>;
}

bitflags::bitflags! {
    /// Function Flags.
    /// See [sqlite3_create_function](https://sqlite.org/c3ref/create_function.html)
    /// and [Function Flags](https://sqlite.org/c3ref/c_deterministic.html) for details.
    #[derive(Clone, Copy, Debug)]
    #[repr(C)]
    pub struct FunctionFlags: ::std::os::raw::c_int {
        /// Specifies UTF-8 as the text encoding this SQL function prefers for its parameters.
        const SQLITE_UTF8     = ffi::SQLITE_UTF8;
        /// Specifies UTF-16 using little-endian byte order as the text encoding this SQL function prefers for its parameters.
        const SQLITE_UTF16LE  = ffi::SQLITE_UTF16LE;
        /// Specifies UTF-16 using big-endian byte order as the text encoding this SQL function prefers for its parameters.
        const SQLITE_UTF16BE  = ffi::SQLITE_UTF16BE;
        /// Specifies UTF-16 using native byte order as the text encoding this SQL function prefers for its parameters.
        const SQLITE_UTF16    = ffi::SQLITE_UTF16;
        /// Means that the function always gives the same output when the input parameters are the same.
        const SQLITE_DETERMINISTIC = ffi::SQLITE_DETERMINISTIC; // 3.8.3
        /// Means that the function may only be invoked from top-level SQL.
        const SQLITE_DIRECTONLY    = 0x0000_0008_0000; // 3.30.0
        /// Indicates to SQLite that a function may call `sqlite3_value_subtype()` to inspect the sub-types of its arguments.
        const SQLITE_SUBTYPE       = 0x0000_0010_0000; // 3.30.0
        /// Means that the function is unlikely to cause problems even if misused.
        const SQLITE_INNOCUOUS     = 0x0000_0020_0000; // 3.31.0
    }
}

impl Default for FunctionFlags {
    #[inline]
    fn default() -> FunctionFlags {
        FunctionFlags::SQLITE_UTF8
    }
}

impl Connection {
    /// Attach a user-defined scalar function to
    /// this database connection.
    ///
    /// `fn_name` is the name the function will be accessible from SQL.
    /// `n_arg` is the number of arguments to the function. Use `-1` for a
    /// variable number. If the function always returns the same value
    /// given the same input, `deterministic` should be `true`.
    ///
    /// The function will remain available until the connection is closed or
    /// until it is explicitly removed via
    /// [`remove_function`](Connection::remove_function).
    ///
    /// # Example
    ///
    /// ```rust
    /// # use rusqlite::{Connection, Result};
    /// # use rusqlite::functions::FunctionFlags;
    /// fn scalar_function_example(db: Connection) -> Result<()> {
    ///     db.create_scalar_function(
    ///         "halve",
    ///         1,
    ///         FunctionFlags::SQLITE_UTF8 | FunctionFlags::SQLITE_DETERMINISTIC,
    ///         |ctx| {
    ///             let value = ctx.get::<f64>(0)?;
    ///             Ok((value / 2f64, None))
    ///         },
    ///     )?;
    ///
    ///     let six_halved: f64 = db.query_row("SELECT halve(6)", [], |r| r.get(0))?;
    ///     assert_eq!(six_halved, 3f64);
    ///     Ok(())
    /// }
    /// ```
    ///
    /// # Failure
    ///
    /// Will return Err if the function could not be attached to the connection.
    #[inline]
    pub fn create_scalar_function<F, T>(
        &self,
        fn_name: &str,
        n_arg: c_int,
        flags: FunctionFlags,
        x_func: F,
    ) -> Result<()>
    where
        F: FnMut(&Context<'_>) -> Result<(T, SubType)> + Send + UnwindSafe + 'static,
        T: ToSql,
    {
        self.db
            .borrow_mut()
            .create_scalar_function(fn_name, n_arg, flags, x_func)
    }

    /// Attach a user-defined aggregate function to this
    /// database connection.
    ///
    /// # Failure
    ///
    /// Will return Err if the function could not be attached to the connection.
    #[inline]
    pub fn create_aggregate_function<A, D, T>(
        &self,
        fn_name: &str,
        n_arg: c_int,
        flags: FunctionFlags,
        aggr: D,
    ) -> Result<()>
    where
        A: RefUnwindSafe + UnwindSafe,
        D: Aggregate<A, T> + 'static,
        T: ToSql,
    {
        self.db
            .borrow_mut()
            .create_aggregate_function(fn_name, n_arg, flags, aggr)
    }

    /// Attach a user-defined aggregate window function to
    /// this database connection.
    ///
    /// See `https://sqlite.org/windowfunctions.html#udfwinfunc` for more
    /// information.
    #[cfg(feature = "window")]
    #[cfg_attr(docsrs, doc(cfg(feature = "window")))]
    #[inline]
    pub fn create_window_function<A, W, T>(
        &self,
        fn_name: &str,
        n_arg: c_int,
        flags: FunctionFlags,
        aggr: W,
    ) -> Result<()>
    where
        A: RefUnwindSafe + UnwindSafe,
        W: WindowAggregate<A, T> + 'static,
        T: ToSql,
    {
        self.db
            .borrow_mut()
            .create_window_function(fn_name, n_arg, flags, aggr)
    }

    /// Removes a user-defined function from this
    /// database connection.
    ///
    /// `fn_name` and `n_arg` should match the name and number of arguments
    /// given to [`create_scalar_function`](Connection::create_scalar_function)
    /// or [`create_aggregate_function`](Connection::create_aggregate_function).
    ///
    /// # Failure
    ///
    /// Will return Err if the function could not be removed.
    #[inline]
    pub fn remove_function(&self, fn_name: &str, n_arg: c_int) -> Result<()> {
        self.db.borrow_mut().remove_function(fn_name, n_arg)
    }
}

impl InnerConnection {
    fn create_scalar_function<F, T>(
        &mut self,
        fn_name: &str,
        n_arg: c_int,
        flags: FunctionFlags,
        x_func: F,
    ) -> Result<()>
    where
        F: FnMut(&Context<'_>) -> Result<(T, SubType)> + Send + UnwindSafe + 'static,
        T: ToSql,
    {
        unsafe extern "C" fn call_boxed_closure<F, T>(
            ctx: *mut sqlite3_context,
            argc: c_int,
            argv: *mut *mut sqlite3_value,
        ) where
            F: FnMut(&Context<'_>) -> Result<(T, SubType)>,
            T: ToSql,
        {
            let r = catch_unwind(|| {
                let boxed_f: *mut F = ffi::sqlite3_user_data(ctx).cast::<F>();
                assert!(!boxed_f.is_null(), "Internal error - null function pointer");
                let ctx = Context {
                    ctx,
                    args: slice::from_raw_parts(argv, argc as usize),
                };
                (*boxed_f)(&ctx)
            });
            let t = match r {
                Err(_) => {
                    report_error(ctx, &Error::UnwindingPanic);
                    return;
                }
                Ok(r) => r,
            };
            let t = t.as_ref().map(|(t, sub_type)| (ToSql::to_sql(t), sub_type));

            match t {
                Ok((Ok(ref value), sub_type)) => {
                    set_result(ctx, value);
                    if let Some(sub_type) = sub_type {
                        ffi::sqlite3_result_subtype(ctx, *sub_type);
                    }
                }
                Ok((Err(err), _)) => report_error(ctx, &err),
                Err(err) => report_error(ctx, err),
            }
        }

        let boxed_f: *mut F = Box::into_raw(Box::new(x_func));
        let c_name = str_to_cstring(fn_name)?;
        let r = unsafe {
            ffi::sqlite3_create_function_v2(
                self.db(),
                c_name.as_ptr(),
                n_arg,
                flags.bits(),
                boxed_f.cast::<c_void>(),
                Some(call_boxed_closure::<F, T>),
                None,
                None,
                Some(free_boxed_value::<F>),
            )
        };
        self.decode_result(r)
    }

    fn create_aggregate_function<A, D, T>(
        &mut self,
        fn_name: &str,
        n_arg: c_int,
        flags: FunctionFlags,
        aggr: D,
    ) -> Result<()>
    where
        A: RefUnwindSafe + UnwindSafe,
        D: Aggregate<A, T> + 'static,
        T: ToSql,
    {
        let boxed_aggr: *mut D = Box::into_raw(Box::new(aggr));
        let c_name = str_to_cstring(fn_name)?;
        let r = unsafe {
            ffi::sqlite3_create_function_v2(
                self.db(),
                c_name.as_ptr(),
                n_arg,
                flags.bits(),
                boxed_aggr.cast::<c_void>(),
                None,
                Some(call_boxed_step::<A, D, T>),
                Some(call_boxed_final::<A, D, T>),
                Some(free_boxed_value::<D>),
            )
        };
        self.decode_result(r)
    }

    #[cfg(feature = "window")]
    fn create_window_function<A, W, T>(
        &mut self,
        fn_name: &str,
        n_arg: c_int,
        flags: FunctionFlags,
        aggr: W,
    ) -> Result<()>
    where
        A: RefUnwindSafe + UnwindSafe,
        W: WindowAggregate<A, T> + 'static,
        T: ToSql,
    {
        let boxed_aggr: *mut W = Box::into_raw(Box::new(aggr));
        let c_name = str_to_cstring(fn_name)?;
        let r = unsafe {
            ffi::sqlite3_create_window_function(
                self.db(),
                c_name.as_ptr(),
                n_arg,
                flags.bits(),
                boxed_aggr.cast::<c_void>(),
                Some(call_boxed_step::<A, W, T>),
                Some(call_boxed_final::<A, W, T>),
                Some(call_boxed_value::<A, W, T>),
                Some(call_boxed_inverse::<A, W, T>),
                Some(free_boxed_value::<W>),
            )
        };
        self.decode_result(r)
    }

    fn remove_function(&mut self, fn_name: &str, n_arg: c_int) -> Result<()> {
        let c_name = str_to_cstring(fn_name)?;
        let r = unsafe {
            ffi::sqlite3_create_function_v2(
                self.db(),
                c_name.as_ptr(),
                n_arg,
                ffi::SQLITE_UTF8,
                ptr::null_mut(),
                None,
                None,
                None,
                None,
            )
        };
        self.decode_result(r)
    }
}

unsafe fn aggregate_context<A>(ctx: *mut sqlite3_context, bytes: usize) -> Option<*mut *mut A> {
    let pac = ffi::sqlite3_aggregate_context(ctx, bytes as c_int) as *mut *mut A;
    if pac.is_null() {
        return None;
    }
    Some(pac)
}

unsafe extern "C" fn call_boxed_step<A, D, T>(
    ctx: *mut sqlite3_context,
    argc: c_int,
    argv: *mut *mut sqlite3_value,
) where
    A: RefUnwindSafe + UnwindSafe,
    D: Aggregate<A, T>,
    T: ToSql,
{
    let pac = if let Some(pac) = aggregate_context(ctx, std::mem::size_of::<*mut A>()) {
        pac
    } else {
        ffi::sqlite3_result_error_nomem(ctx);
        return;
    };

    let r = catch_unwind(|| {
        let boxed_aggr: *mut D = ffi::sqlite3_user_data(ctx).cast::<D>();
        assert!(
            !boxed_aggr.is_null(),
            "Internal error - null aggregate pointer"
        );
        let mut ctx = Context {
            ctx,
            args: slice::from_raw_parts(argv, argc as usize),
        };

        #[allow(clippy::unnecessary_cast)]
        if (*pac as *mut A).is_null() {
            *pac = Box::into_raw(Box::new((*boxed_aggr).init(&mut ctx)?));
        }

        (*boxed_aggr).step(&mut ctx, &mut **pac)
    });
    let r = match r {
        Err(_) => {
            report_error(ctx, &Error::UnwindingPanic);
            return;
        }
        Ok(r) => r,
    };
    match r {
        Ok(_) => {}
        Err(err) => report_error(ctx, &err),
    };
}

#[cfg(feature = "window")]
unsafe extern "C" fn call_boxed_inverse<A, W, T>(
    ctx: *mut sqlite3_context,
    argc: c_int,
    argv: *mut *mut sqlite3_value,
) where
    A: RefUnwindSafe + UnwindSafe,
    W: WindowAggregate<A, T>,
    T: ToSql,
{
    let pac = if let Some(pac) = aggregate_context(ctx, std::mem::size_of::<*mut A>()) {
        pac
    } else {
        ffi::sqlite3_result_error_nomem(ctx);
        return;
    };

    let r = catch_unwind(|| {
        let boxed_aggr: *mut W = ffi::sqlite3_user_data(ctx).cast::<W>();
        assert!(
            !boxed_aggr.is_null(),
            "Internal error - null aggregate pointer"
        );
        let mut ctx = Context {
            ctx,
            args: slice::from_raw_parts(argv, argc as usize),
        };
        (*boxed_aggr).inverse(&mut ctx, &mut **pac)
    });
    let r = match r {
        Err(_) => {
            report_error(ctx, &Error::UnwindingPanic);
            return;
        }
        Ok(r) => r,
    };
    match r {
        Ok(_) => {}
        Err(err) => report_error(ctx, &err),
    };
}

unsafe extern "C" fn call_boxed_final<A, D, T>(ctx: *mut sqlite3_context)
where
    A: RefUnwindSafe + UnwindSafe,
    D: Aggregate<A, T>,
    T: ToSql,
{
    // Within the xFinal callback, it is customary to set N=0 in calls to
    // sqlite3_aggregate_context(C,N) so that no pointless memory allocations occur.
    let a: Option<A> = match aggregate_context(ctx, 0) {
        Some(pac) =>
        {
            #[allow(clippy::unnecessary_cast)]
            if (*pac as *mut A).is_null() {
                None
            } else {
                let a = Box::from_raw(*pac);
                Some(*a)
            }
        }
        None => None,
    };

    let r = catch_unwind(|| {
        let boxed_aggr: *mut D = ffi::sqlite3_user_data(ctx).cast::<D>();
        assert!(
            !boxed_aggr.is_null(),
            "Internal error - null aggregate pointer"
        );
        let mut ctx = Context { ctx, args: &mut [] };
        (*boxed_aggr).finalize(&mut ctx, a)
    });
    let t = match r {
        Err(_) => {
            report_error(ctx, &Error::UnwindingPanic);
            return;
        }
        Ok(r) => r,
    };
    let t = t.as_ref().map(|(t, sub_type)| (ToSql::to_sql(t), sub_type));
    match t {
        Ok((Ok(ref value), sub_type)) => {
            set_result(ctx, value);
            if let Some(sub_type) = sub_type {
                ffi::sqlite3_result_subtype(ctx, *sub_type);
            }
        }
        Ok((Err(err), _)) => report_error(ctx, &err),
        Err(err) => report_error(ctx, err),
    }
}

#[cfg(feature = "window")]
unsafe extern "C" fn call_boxed_value<A, W, T>(ctx: *mut sqlite3_context)
where
    A: RefUnwindSafe + UnwindSafe,
    W: WindowAggregate<A, T>,
    T: ToSql,
{
    // Within the xValue callback, it is customary to set N=0 in calls to
    // sqlite3_aggregate_context(C,N) so that no pointless memory allocations occur.
    let pac = aggregate_context(ctx, 0).filter(|&pac| {
        #[allow(clippy::unnecessary_cast)]
        !(*pac as *mut A).is_null()
    });

    let r = catch_unwind(|| {
        let boxed_aggr: *mut W = ffi::sqlite3_user_data(ctx).cast::<W>();
        assert!(
            !boxed_aggr.is_null(),
            "Internal error - null aggregate pointer"
        );
        (*boxed_aggr).value(pac.map(|pac| &mut **pac))
    });
    let t = match r {
        Err(_) => {
            report_error(ctx, &Error::UnwindingPanic);
            return;
        }
        Ok(r) => r,
    };
    let t = t.as_ref().map(|(t, sub_type)| (ToSql::to_sql(t), sub_type));
    match t {
        Ok((Ok(ref value), sub_type)) => {
            set_result(ctx, value);
            if let Some(sub_type) = sub_type {
                ffi::sqlite3_result_subtype(ctx, *sub_type);
            }
        }
        Ok((Err(err), _)) => report_error(ctx, &err),
        Err(err) => report_error(ctx, err),
    }
}

#[cfg(test)]
mod test {
    use regex::Regex;
    use std::os::raw::c_double;

    #[cfg(feature = "window")]
    use crate::functions::WindowAggregate;
    use crate::functions::{Aggregate, Context, FunctionFlags, SubType};
    use crate::{Connection, Error, Result};

    fn half(ctx: &Context<'_>) -> Result<(c_double, SubType)> {
        assert_eq!(ctx.len(), 1, "called with unexpected number of arguments");
        let value = ctx.get::<c_double>(0)?;
        Ok((value / 2f64, None))
    }

    #[test]
    fn test_function_half() -> Result<()> {
        let db = Connection::open_in_memory()?;
        db.create_scalar_function(
            "half",
            1,
            FunctionFlags::SQLITE_UTF8 | FunctionFlags::SQLITE_DETERMINISTIC,
            half,
        )?;
        let result: f64 = db.one_column("SELECT half(6)")?;

        assert!((3f64 - result).abs() < f64::EPSILON);
        Ok(())
    }

    #[test]
    fn test_remove_function() -> Result<()> {
        let db = Connection::open_in_memory()?;
        db.create_scalar_function(
            "half",
            1,
            FunctionFlags::SQLITE_UTF8 | FunctionFlags::SQLITE_DETERMINISTIC,
            half,
        )?;
        let result: f64 = db.one_column("SELECT half(6)")?;
        assert!((3f64 - result).abs() < f64::EPSILON);

        db.remove_function("half", 1)?;
        let result: Result<f64> = db.one_column("SELECT half(6)");
        result.unwrap_err();
        Ok(())
    }

    // This implementation of a regexp scalar function uses SQLite's auxiliary data
    // (https://www.sqlite.org/c3ref/get_auxdata.html) to avoid recompiling the regular
    // expression multiple times within one query.
    fn regexp_with_auxiliary(ctx: &Context<'_>) -> Result<(bool, SubType)> {
        assert_eq!(ctx.len(), 2, "called with unexpected number of arguments");
        type BoxError = Box<dyn std::error::Error + Send + Sync + 'static>;
        let regexp: std::sync::Arc<Regex> = ctx
            .get_or_create_aux(0, |vr| -> Result<_, BoxError> {
                Ok(Regex::new(vr.as_str()?)?)
            })?;

        let is_match = {
            let text = ctx
                .get_raw(1)
                .as_str()
                .map_err(|e| Error::UserFunctionError(e.into()))?;

            regexp.is_match(text)
        };

        Ok((is_match, None))
    }

    #[test]
    fn test_function_regexp_with_auxiliary() -> Result<()> {
        let db = Connection::open_in_memory()?;
        db.execute_batch(
            "BEGIN;
             CREATE TABLE foo (x string);
             INSERT INTO foo VALUES ('lisa');
             INSERT INTO foo VALUES ('lXsi');
             INSERT INTO foo VALUES ('lisX');
             END;",
        )?;
        db.create_scalar_function(
            "regexp",
            2,
            FunctionFlags::SQLITE_UTF8 | FunctionFlags::SQLITE_DETERMINISTIC,
            regexp_with_auxiliary,
        )?;

        let result: bool = db.one_column("SELECT regexp('l.s[aeiouy]', 'lisa')")?;

        assert!(result);

        let result: i64 =
            db.one_column("SELECT COUNT(*) FROM foo WHERE regexp('l.s[aeiouy]', x) == 1")?;

        assert_eq!(2, result);
        Ok(())
    }

    #[test]
    fn test_varargs_function() -> Result<()> {
        let db = Connection::open_in_memory()?;
        db.create_scalar_function(
            "my_concat",
            -1,
            FunctionFlags::SQLITE_UTF8 | FunctionFlags::SQLITE_DETERMINISTIC,
            |ctx| {
                let mut ret = String::new();

                for idx in 0..ctx.len() {
                    let s = ctx.get::<String>(idx)?;
                    ret.push_str(&s);
                }

                Ok((ret, None))
            },
        )?;

        for &(expected, query) in &[
            ("", "SELECT my_concat()"),
            ("onetwo", "SELECT my_concat('one', 'two')"),
            ("abc", "SELECT my_concat('a', 'b', 'c')"),
        ] {
            let result: String = db.one_column(query)?;
            assert_eq!(expected, result);
        }
        Ok(())
    }

    #[test]
    fn test_get_aux_type_checking() -> Result<()> {
        let db = Connection::open_in_memory()?;
        db.create_scalar_function("example", 2, FunctionFlags::default(), |ctx| {
            if !ctx.get::<bool>(1)? {
                ctx.set_aux::<i64>(0, 100)?;
            } else {
                assert_eq!(ctx.get_aux::<String>(0), Err(Error::GetAuxWrongType));
                assert_eq!(*ctx.get_aux::<i64>(0)?.unwrap(), 100);
            }
            Ok((true, None))
        })?;

        let res: bool =
            db.one_column("SELECT example(0, i) FROM (SELECT 0 as i UNION SELECT 1)")?;
        // Doesn't actually matter, we'll assert in the function if there's a problem.
        assert!(res);
        Ok(())
    }

    struct Sum;
    struct Count;

    impl Aggregate<i64, Option<i64>> for Sum {
        fn init(&self, _: &mut Context<'_>) -> Result<i64> {
            Ok(0)
        }

        fn step(&self, ctx: &mut Context<'_>, sum: &mut i64) -> Result<()> {
            *sum += ctx.get::<i64>(0)?;
            Ok(())
        }

        fn finalize(
            &self,
            _: &mut Context<'_>,
            sum: Option<i64>,
        ) -> Result<(Option<i64>, SubType)> {
            Ok((sum, None))
        }
    }

    impl Aggregate<i64, i64> for Count {
        fn init(&self, _: &mut Context<'_>) -> Result<i64> {
            Ok(0)
        }

        fn step(&self, _ctx: &mut Context<'_>, sum: &mut i64) -> Result<()> {
            *sum += 1;
            Ok(())
        }

        fn finalize(&self, _: &mut Context<'_>, sum: Option<i64>) -> Result<(i64, SubType)> {
            Ok((sum.unwrap_or(0), None))
        }
    }

    #[test]
    fn test_sum() -> Result<()> {
        let db = Connection::open_in_memory()?;
        db.create_aggregate_function(
            "my_sum",
            1,
            FunctionFlags::SQLITE_UTF8 | FunctionFlags::SQLITE_DETERMINISTIC,
            Sum,
        )?;

        // sum should return NULL when given no columns (contrast with count below)
        let no_result = "SELECT my_sum(i) FROM (SELECT 2 AS i WHERE 1 <> 1)";
        let result: Option<i64> = db.one_column(no_result)?;
        assert!(result.is_none());

        let single_sum = "SELECT my_sum(i) FROM (SELECT 2 AS i UNION ALL SELECT 2)";
        let result: i64 = db.one_column(single_sum)?;
        assert_eq!(4, result);

        let dual_sum = "SELECT my_sum(i), my_sum(j) FROM (SELECT 2 AS i, 1 AS j UNION ALL SELECT \
                        2, 1)";
        let result: (i64, i64) = db.query_row(dual_sum, [], |r| Ok((r.get(0)?, r.get(1)?)))?;
        assert_eq!((4, 2), result);
        Ok(())
    }

    #[test]
    fn test_count() -> Result<()> {
        let db = Connection::open_in_memory()?;
        db.create_aggregate_function(
            "my_count",
            -1,
            FunctionFlags::SQLITE_UTF8 | FunctionFlags::SQLITE_DETERMINISTIC,
            Count,
        )?;

        // count should return 0 when given no columns (contrast with sum above)
        let no_result = "SELECT my_count(i) FROM (SELECT 2 AS i WHERE 1 <> 1)";
        let result: i64 = db.one_column(no_result)?;
        assert_eq!(result, 0);

        let single_sum = "SELECT my_count(i) FROM (SELECT 2 AS i UNION ALL SELECT 2)";
        let result: i64 = db.one_column(single_sum)?;
        assert_eq!(2, result);
        Ok(())
    }

    #[cfg(feature = "window")]
    impl WindowAggregate<i64, Option<i64>> for Sum {
        fn inverse(&self, ctx: &mut Context<'_>, sum: &mut i64) -> Result<()> {
            *sum -= ctx.get::<i64>(0)?;
            Ok(())
        }

<<<<<<< HEAD
        fn value(&self, sum: Option<&i64>) -> Result<(Option<i64>, SubType)> {
            Ok((sum.copied(), None))
=======
        fn value(&self, sum: Option<&mut i64>) -> Result<Option<i64>> {
            Ok(sum.copied())
>>>>>>> ccfbc28a
        }
    }

    #[test]
    #[cfg(feature = "window")]
    fn test_window() -> Result<()> {
        use fallible_iterator::FallibleIterator;

        let db = Connection::open_in_memory()?;
        db.create_window_function(
            "sumint",
            1,
            FunctionFlags::SQLITE_UTF8 | FunctionFlags::SQLITE_DETERMINISTIC,
            Sum,
        )?;
        db.execute_batch(
            "CREATE TABLE t3(x, y);
             INSERT INTO t3 VALUES('a', 4),
                     ('b', 5),
                     ('c', 3),
                     ('d', 8),
                     ('e', 1);",
        )?;

        let mut stmt = db.prepare(
            "SELECT x, sumint(y) OVER (
                   ORDER BY x ROWS BETWEEN 1 PRECEDING AND 1 FOLLOWING
                 ) AS sum_y
                 FROM t3 ORDER BY x;",
        )?;

        let results: Vec<(String, i64)> = stmt
            .query([])?
            .map(|row| Ok((row.get("x")?, row.get("sum_y")?)))
            .collect()?;
        let expected = vec![
            ("a".to_owned(), 9),
            ("b".to_owned(), 12),
            ("c".to_owned(), 16),
            ("d".to_owned(), 12),
            ("e".to_owned(), 9),
        ];
        assert_eq!(expected, results);
        Ok(())
    }
}<|MERGE_RESOLUTION|>--- conflicted
+++ resolved
@@ -285,11 +285,7 @@
     /// given `None`.
     ///
     /// The passed context will have no arguments.
-<<<<<<< HEAD
-    fn finalize(&self, _: &mut Context<'_>, _: Option<A>) -> Result<(T, SubType)>;
-=======
-    fn finalize(&self, ctx: &mut Context<'_>, acc: Option<A>) -> Result<T>;
->>>>>>> ccfbc28a
+    fn finalize(&self, ctx: &mut Context<'_>, acc: Option<A>) -> Result<(T, SubType)>;
 }
 
 /// `WindowAggregate` is the callback interface for
@@ -303,11 +299,7 @@
 {
     /// Returns the current value of the aggregate. Unlike xFinal, the
     /// implementation should not delete any context.
-<<<<<<< HEAD
-    fn value(&self, _: Option<&A>) -> Result<(T, SubType)>;
-=======
-    fn value(&self, acc: Option<&mut A>) -> Result<T>;
->>>>>>> ccfbc28a
+    fn value(&self, acc: Option<&mut A>) -> Result<(T, SubType)>;
 
     /// Removes a row from the current window.
     fn inverse(&self, ctx: &mut Context<'_>, acc: &mut A) -> Result<()>;
@@ -336,6 +328,8 @@
         const SQLITE_SUBTYPE       = 0x0000_0010_0000; // 3.30.0
         /// Means that the function is unlikely to cause problems even if misused.
         const SQLITE_INNOCUOUS     = 0x0000_0020_0000; // 3.31.0
+        /// Indicates to SQLite that a function might call `sqlite3_result_subtype()` to cause a sub-type to be associated with its result.
+        const SQLITE_RESULT_SUBTYPE     = 0x0000_0100_0000; // 3.45.0
     }
 }
 
@@ -1047,13 +1041,8 @@
             Ok(())
         }
 
-<<<<<<< HEAD
-        fn value(&self, sum: Option<&i64>) -> Result<(Option<i64>, SubType)> {
+        fn value(&self, sum: Option<&mut i64>) -> Result<(Option<i64>, SubType)> {
             Ok((sum.copied(), None))
-=======
-        fn value(&self, sum: Option<&mut i64>) -> Result<Option<i64>> {
-            Ok(sum.copied())
->>>>>>> ccfbc28a
         }
     }
 
