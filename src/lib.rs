--- conflicted
+++ resolved
@@ -90,14 +90,9 @@
 #[cfg(feature = "load_extension")]mod load_extension_guard;
 #[cfg(feature = "trace")]pub mod trace;
 #[cfg(feature = "backup")]pub mod backup;
-<<<<<<< HEAD
-#[cfg(feature = "cache")] pub mod cache;
-#[cfg(feature = "functions")] pub mod functions;
-#[cfg(feature = "blob")] pub mod blob;
-=======
 #[cfg(feature = "functions")]pub mod functions;
 #[cfg(feature = "blob")]pub mod blob;
->>>>>>> 254a0b4c
+#[cfg(feature = "cache")]pub mod cache;
 
 /// Old name for `Result`. `SqliteResult` is deprecated.
 pub type SqliteResult<T> = Result<T>;
