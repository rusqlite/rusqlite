//! Rusqlite is an ergonomic wrapper for using SQLite from Rust. It attempts to expose
//! an interface similar to [rust-postgres](https://github.com/sfackler/rust-postgres).
//!
//! ```rust
//! extern crate rusqlite;
//! extern crate time;
//!
//! use time::Timespec;
//! use rusqlite::SqliteConnection;
//!
//! #[derive(Debug)]
//! struct Person {
//!     id: i32,
//!     name: String,
//!     time_created: Timespec,
//!     data: Option<Vec<u8>>
//! }
//!
//! fn main() {
//!     let conn = SqliteConnection::open_in_memory().unwrap();
//!
//!     conn.execute("CREATE TABLE person (
//!                   id              INTEGER PRIMARY KEY,
//!                   name            TEXT NOT NULL,
//!                   time_created    TEXT NOT NULL,
//!                   data            BLOB
//!                   )", &[]).unwrap();
//!     let me = Person {
//!         id: 0,
//!         name: "Steven".to_string(),
//!         time_created: time::get_time(),
//!         data: None
//!     };
//!     conn.execute("INSERT INTO person (name, time_created, data)
//!                   VALUES ($1, $2, $3)",
//!                  &[&me.name, &me.time_created, &me.data]).unwrap();
//!
//!     let mut stmt = conn.prepare("SELECT id, name, time_created, data FROM person").unwrap();
//!     let mut person_iter = stmt.query_map(&[], |row| {
//!         Person {
//!             id: row.get(0),
//!             name: row.get(1),
//!             time_created: row.get(2),
//!             data: row.get(3)
//!         }
//!     }).unwrap();
//!
//!     for person in person_iter {
//!         println!("Found person {:?}", person.unwrap());
//!     }
//! }
//! ```
#![cfg_attr(test, feature(box_raw))]
extern crate libc;
extern crate libsqlite3_sys as ffi;
#[macro_use] extern crate bitflags;
#[cfg(test)] #[macro_use] extern crate lazy_static;

use std::default::Default;
use std::convert;
use std::mem;
use std::ptr;
use std::fmt;
use std::path::{Path,PathBuf};
use std::error;
use std::rc::{Rc};
use std::cell::{RefCell, Cell};
use std::ffi::{CStr, CString};
use std::str;
use libc::{c_int, c_void, c_char};

use types::{ToSql, FromSql};

pub use transaction::{SqliteTransaction};
pub use transaction::{SqliteTransactionBehavior,
                      SqliteTransactionDeferred,
                      SqliteTransactionImmediate,
                      SqliteTransactionExclusive};

#[cfg(feature = "load_extension")] pub use load_extension_guard::{SqliteLoadExtensionGuard};

pub mod types;
mod transaction;
#[cfg(feature = "load_extension")] mod load_extension_guard;
<<<<<<< HEAD
#[cfg(feature = "functions")] pub mod functions;
=======
#[cfg(feature = "trace")] pub mod trace;
>>>>>>> ac08a18c

/// A typedef of the result returned by many methods.
pub type SqliteResult<T> = Result<T, SqliteError>;

unsafe fn errmsg_to_string(errmsg: *const c_char) -> String {
    let c_slice = CStr::from_ptr(errmsg).to_bytes();
    let utf8_str = str::from_utf8(c_slice);
    utf8_str.unwrap_or("Invalid string encoding").to_string()
}

/// Encompasses an error result from a call to the SQLite C API.
#[derive(Debug, PartialEq)]
pub struct SqliteError {
    /// The error code returned by a SQLite C API call. See [SQLite Result
    /// Codes](http://www.sqlite.org/rescode.html) for details.
    pub code: c_int,

    /// The error message provided by [sqlite3_errmsg](http://www.sqlite.org/c3ref/errcode.html),
    /// if possible, or a generic error message based on `code` otherwise.
    pub message: String,
}

impl fmt::Display for SqliteError {
    fn fmt(&self, f: &mut fmt::Formatter) -> fmt::Result {
        write!(f, "{} (SQLite error {})", self.message, self.code)
    }
}

impl error::Error for SqliteError {
    fn description(&self) -> &str {
        &self.message
    }
}

impl SqliteError {
    fn from_handle(db: *mut ffi::Struct_sqlite3, code: c_int) -> SqliteError {
        let message = if db.is_null() {
            ffi::code_to_str(code).to_string()
        } else {
            unsafe { errmsg_to_string(ffi::sqlite3_errmsg(db)) }
        };
        SqliteError{ code: code, message: message }
    }
}

fn str_to_cstring(s: &str) -> SqliteResult<CString> {
    CString::new(s).map_err(|_| SqliteError{
        code: ffi::SQLITE_MISUSE,
        message: format!("Could not convert string {} to C-combatible string", s),
    })
}

fn path_to_cstring(p: &Path) -> SqliteResult<CString> {
    let s = try!(p.to_str().ok_or(SqliteError{
        code: ffi::SQLITE_MISUSE,
        message: format!("Could not convert path {} to UTF-8 string", p.to_string_lossy()),
    }));
    str_to_cstring(s)
}

/// A connection to a SQLite database.
pub struct SqliteConnection {
    db: RefCell<InnerSqliteConnection>,
    path: Option<PathBuf>,
}

unsafe impl Send for SqliteConnection {}

impl SqliteConnection {
    /// Open a new connection to a SQLite database.
    ///
    /// `SqliteConnection::open(path)` is equivalent to `SqliteConnection::open_with_flags(path,
    /// SQLITE_OPEN_READ_WRITE | SQLITE_OPEN_CREATE)`.
    ///
    /// # Failure
    ///
    /// Will return `Err` if `path` cannot be converted to a C-compatible string or if the
    /// underlying SQLite open call fails.
    pub fn open<P: AsRef<Path>>(path: P) -> SqliteResult<SqliteConnection> {
        let flags = Default::default();
        SqliteConnection::open_with_flags(path, flags)
    }

    /// Open a new connection to an in-memory SQLite database.
    ///
    /// # Failure
    ///
    /// Will return `Err` if the underlying SQLite open call fails.
    pub fn open_in_memory() -> SqliteResult<SqliteConnection> {
        let flags = Default::default();
        SqliteConnection::open_in_memory_with_flags(flags)
    }

    /// Open a new connection to a SQLite database.
    ///
    /// Database Connection](http://www.sqlite.org/c3ref/open.html) for a description of valid
    /// flag combinations.
    ///
    /// # Failure
    ///
    /// Will return `Err` if `path` cannot be converted to a C-compatible string or if the
    /// underlying SQLite open call fails.
    pub fn open_with_flags<P: AsRef<Path>>(path: P, flags: SqliteOpenFlags)
            -> SqliteResult<SqliteConnection> {
        let c_path = try!(path_to_cstring(path.as_ref()));
        InnerSqliteConnection::open_with_flags(&c_path, flags).map(|db| {
            SqliteConnection{ db: RefCell::new(db), path: Some(path.as_ref().to_path_buf()) }
        })
    }

    /// Open a new connection to an in-memory SQLite database.
    ///
    /// Database Connection](http://www.sqlite.org/c3ref/open.html) for a description of valid
    /// flag combinations.
    ///
    /// # Failure
    ///
    /// Will return `Err` if the underlying SQLite open call fails.
    pub fn open_in_memory_with_flags(flags: SqliteOpenFlags) -> SqliteResult<SqliteConnection> {
        let c_memory = try!(str_to_cstring(":memory:"));
        InnerSqliteConnection::open_with_flags(&c_memory, flags).map(|db| {
            SqliteConnection{ db: RefCell::new(db), path: None }
        })
    }

    /// Begin a new transaction with the default behavior (DEFERRED).
    ///
    /// The transaction defaults to rolling back when it is dropped. If you want the transaction to
    /// commit, you must call `commit` or `set_commit`.
    ///
    /// ## Example
    ///
    /// ```rust,no_run
    /// # use rusqlite::{SqliteConnection, SqliteResult};
    /// # fn do_queries_part_1(conn: &SqliteConnection) -> SqliteResult<()> { Ok(()) }
    /// # fn do_queries_part_2(conn: &SqliteConnection) -> SqliteResult<()> { Ok(()) }
    /// fn perform_queries(conn: &SqliteConnection) -> SqliteResult<()> {
    ///     let tx = try!(conn.transaction());
    ///
    ///     try!(do_queries_part_1(conn)); // tx causes rollback if this fails
    ///     try!(do_queries_part_2(conn)); // tx causes rollback if this fails
    ///
    ///     tx.commit()
    /// }
    /// ```
    ///
    /// # Failure
    ///
    /// Will return `Err` if the underlying SQLite call fails.
    pub fn transaction<'a>(&'a self) -> SqliteResult<SqliteTransaction<'a>> {
        SqliteTransaction::new(self, SqliteTransactionDeferred)
    }

    /// Begin a new transaction with a specified behavior.
    ///
    /// See `transaction`.
    ///
    /// # Failure
    ///
    /// Will return `Err` if the underlying SQLite call fails.
    pub fn transaction_with_behavior<'a>(&'a self, behavior: SqliteTransactionBehavior)
            -> SqliteResult<SqliteTransaction<'a>> {
        SqliteTransaction::new(self, behavior)
    }

    /// Convenience method to run multiple SQL statements (that cannot take any parameters).
    ///
    /// Uses [sqlite3_exec](http://www.sqlite.org/c3ref/exec.html) under the hood.
    ///
    /// ## Example
    ///
    /// ```rust,no_run
    /// # use rusqlite::{SqliteConnection, SqliteResult};
    /// fn create_tables(conn: &SqliteConnection) -> SqliteResult<()> {
    ///     conn.execute_batch("BEGIN;
    ///                         CREATE TABLE foo(x INTEGER);
    ///                         CREATE TABLE bar(y TEXT);
    ///                         COMMIT;")
    /// }
    /// ```
    ///
    /// # Failure
    ///
    /// Will return `Err` if `sql` cannot be converted to a C-compatible string or if the
    /// underlying SQLite call fails.
    pub fn execute_batch(&self, sql: &str) -> SqliteResult<()> {
        self.db.borrow_mut().execute_batch(sql)
    }

    /// Convenience method to prepare and execute a single SQL statement.
    ///
    /// On success, returns the number of rows that were changed or inserted or deleted (via
    /// `sqlite3_changes`).
    ///
    /// ## Example
    ///
    /// ```rust,no_run
    /// # use rusqlite::{SqliteConnection};
    /// fn update_rows(conn: &SqliteConnection) {
    ///     match conn.execute("UPDATE foo SET bar = 'baz' WHERE qux = ?", &[&1i32]) {
    ///         Ok(updated) => println!("{} rows were updated", updated),
    ///         Err(err) => println!("update failed: {}", err),
    ///     }
    /// }
    /// ```
    ///
    /// # Failure
    ///
    /// Will return `Err` if `sql` cannot be converted to a C-compatible string or if the
    /// underlying SQLite call fails.
    pub fn execute(&self, sql: &str, params: &[&ToSql]) -> SqliteResult<c_int> {
        self.prepare(sql).and_then(|mut stmt| stmt.execute(params))
    }

    /// Get the SQLite rowid of the most recent successful INSERT.
    ///
    /// Uses [sqlite3_last_insert_rowid](https://www.sqlite.org/c3ref/last_insert_rowid.html) under
    /// the hood.
    pub fn last_insert_rowid(&self) -> i64 {
        self.db.borrow_mut().last_insert_rowid()
    }

    /// Convenience method to execute a query that is expected to return a single row.
    ///
    /// ## Example
    ///
    /// ```rust,no_run
    /// # use rusqlite::{SqliteResult,SqliteConnection};
    /// fn preferred_locale(conn: &SqliteConnection) -> SqliteResult<String> {
    ///     conn.query_row("SELECT value FROM preferences WHERE name='locale'", &[], |row| {
    ///         row.get(0)
    ///     })
    /// }
    /// ```
    ///
    /// If the query returns more than one row, all rows except the first are ignored.
    ///
    /// # Failure
    ///
    /// Will return `Err` if `sql` cannot be converted to a C-compatible string or if the
    /// underlying SQLite call fails.
    pub fn query_row<T, F>(&self, sql: &str, params: &[&ToSql], f: F) -> SqliteResult<T>
                           where F: FnOnce(SqliteRow) -> T {
        let mut stmt = try!(self.prepare(sql));
        let mut rows = try!(stmt.query(params));

        match rows.next() {
            Some(row) => row.map(f),
            None      => Err(SqliteError{
                code: ffi::SQLITE_NOTICE,
                message: "Query did not return a row".to_string(),
            })
        }
    }

    /// Convenience method to execute a query that is expected to return a single row,
    /// and execute a mapping via `f` on that returned row with the possibility of failure.
    /// The `Result` type of `f` must implement `std::convert::From<SqliteError>`.
    ///
    /// ## Example
    ///
    /// ```rust,no_run
    /// # use rusqlite::{SqliteResult,SqliteConnection};
    /// fn preferred_locale(conn: &SqliteConnection) -> SqliteResult<String> {
    ///     conn.query_row_and_then("SELECT value FROM preferences WHERE name='locale'", &[], |row| {
    ///         row.get_checked(0)
    ///     })
    /// }
    /// ```
    ///
    /// If the query returns more than one row, all rows except the first are ignored.
    ///
    /// # Failure
    ///
    /// Will return `Err` if `sql` cannot be converted to a C-compatible string or if the
    /// underlying SQLite call fails.
    pub fn query_row_and_then<T, E, F>(&self, sql: &str, params: &[&ToSql], f: F) -> Result<T, E>
                           where F: FnOnce(SqliteRow) -> Result<T, E>,
                                 E: convert::From<SqliteError> {
        let mut stmt = try!(self.prepare(sql));
        let mut rows = try!(stmt.query(params));

        match rows.next() {
            Some(row) => row.map_err(E::from).and_then(f),
            None      => Err(E::from(SqliteError{
                code: ffi::SQLITE_NOTICE,
                message: "Query did not return a row".to_string(),
            }))
        }
    }

    /// Convenience method to execute a query that is expected to return a single row.
    ///
    /// ## Example
    ///
    /// ```rust,no_run
    /// # use rusqlite::{SqliteResult,SqliteConnection};
    /// fn preferred_locale(conn: &SqliteConnection) -> SqliteResult<String> {
    ///     conn.query_row_safe("SELECT value FROM preferences WHERE name='locale'", &[], |row| {
    ///         row.get(0)
    ///     })
    /// }
    /// ```
    ///
    /// If the query returns more than one row, all rows except the first are ignored.
    ///
    /// ## Deprecated
    ///
    /// This method should be considered deprecated. Use `query_row` instead, which now
    /// does exactly the same thing.
    pub fn query_row_safe<T, F>(&self, sql: &str, params: &[&ToSql], f: F) -> SqliteResult<T>
                                where F: FnOnce(SqliteRow) -> T {
        self.query_row(sql, params, f)
    }

    /// Prepare a SQL statement for execution.
    ///
    /// ## Example
    ///
    /// ```rust,no_run
    /// # use rusqlite::{SqliteConnection, SqliteResult};
    /// fn insert_new_people(conn: &SqliteConnection) -> SqliteResult<()> {
    ///     let mut stmt = try!(conn.prepare("INSERT INTO People (name) VALUES (?)"));
    ///     try!(stmt.execute(&[&"Joe Smith"]));
    ///     try!(stmt.execute(&[&"Bob Jones"]));
    ///     Ok(())
    /// }
    /// ```
    ///
    /// # Failure
    ///
    /// Will return `Err` if `sql` cannot be converted to a C-compatible string or if the
    /// underlying SQLite call fails.
    pub fn prepare<'a>(&'a self, sql: &str) -> SqliteResult<SqliteStatement<'a>> {
        self.db.borrow_mut().prepare(self, sql)
    }

    /// Close the SQLite connection.
    ///
    /// This is functionally equivalent to the `Drop` implementation for `SqliteConnection` except
    /// that it returns any error encountered to the caller.
    ///
    /// # Failure
    ///
    /// Will return `Err` if the underlying SQLite call fails.
    pub fn close(self) -> SqliteResult<()> {
        let mut db = self.db.borrow_mut();
        db.close()
    }

    /// Enable loading of SQLite extensions. Strongly consider using `SqliteLoadExtensionGuard`
    /// instead of this function.
    ///
    /// ## Example
    ///
    /// ```rust,no_run
    /// # use rusqlite::{SqliteConnection, SqliteResult};
    /// # use std::path::{Path};
    /// fn load_my_extension(conn: &SqliteConnection) -> SqliteResult<()> {
    ///     try!(conn.load_extension_enable());
    ///     try!(conn.load_extension(Path::new("my_sqlite_extension"), None));
    ///     conn.load_extension_disable()
    /// }
    /// ```
    ///
    /// # Failure
    ///
    /// Will return `Err` if the underlying SQLite call fails.
    #[cfg(feature = "load_extension")]
    pub fn load_extension_enable(&self) -> SqliteResult<()> {
        self.db.borrow_mut().enable_load_extension(1)
    }

    /// Disable loading of SQLite extensions.
    ///
    /// See `load_extension_enable` for an example.
    ///
    /// # Failure
    ///
    /// Will return `Err` if the underlying SQLite call fails.
    #[cfg(feature = "load_extension")]
    pub fn load_extension_disable(&self) -> SqliteResult<()> {
        self.db.borrow_mut().enable_load_extension(0)
    }

    /// Load the SQLite extension at `dylib_path`. `dylib_path` is passed through to
    /// `sqlite3_load_extension`, which may attempt OS-specific modifications if the file
    /// cannot be loaded directly.
    ///
    /// If `entry_point` is `None`, SQLite will attempt to find the entry point. If it is not
    /// `None`, the entry point will be passed through to `sqlite3_load_extension`.
    ///
    /// ## Example
    ///
    /// ```rust,no_run
    /// # use rusqlite::{SqliteConnection, SqliteResult, SqliteLoadExtensionGuard};
    /// # use std::path::{Path};
    /// fn load_my_extension(conn: &SqliteConnection) -> SqliteResult<()> {
    ///     let _guard = try!(SqliteLoadExtensionGuard::new(conn));
    ///
    ///     conn.load_extension("my_sqlite_extension", None)
    /// }
    ///
    /// # Failure
    ///
    /// Will return `Err` if the underlying SQLite call fails.
    #[cfg(feature = "load_extension")]
    pub fn load_extension<P: AsRef<Path>>(&self, dylib_path: P, entry_point: Option<&str>) -> SqliteResult<()> {
        self.db.borrow_mut().load_extension(dylib_path, entry_point)
    }

    fn decode_result(&self, code: c_int) -> SqliteResult<()> {
        self.db.borrow_mut().decode_result(code)
    }

    fn changes(&self) -> c_int {
        self.db.borrow_mut().changes()
    }
}

impl fmt::Debug for SqliteConnection {
    fn fmt(&self, f: &mut fmt::Formatter) -> fmt::Result {
        f.debug_struct("SqliteConnection")
            .field("path", &self.path)
            .finish()
    }
}

struct InnerSqliteConnection {
    db: *mut ffi::Struct_sqlite3,
}

bitflags! {
    #[doc = "Flags for opening SQLite database connections."]
    #[doc = "See [sqlite3_open_v2](http://www.sqlite.org/c3ref/open.html) for details."]
    #[repr(C)]
    flags SqliteOpenFlags: c_int {
        const SQLITE_OPEN_READ_ONLY     = 0x00000001,
        const SQLITE_OPEN_READ_WRITE    = 0x00000002,
        const SQLITE_OPEN_CREATE        = 0x00000004,
        const SQLITE_OPEN_URI           = 0x00000040,
        const SQLITE_OPEN_MEMORY        = 0x00000080,
        const SQLITE_OPEN_NO_MUTEX      = 0x00008000,
        const SQLITE_OPEN_FULL_MUTEX    = 0x00010000,
        const SQLITE_OPEN_SHARED_CACHE  = 0x00020000,
        const SQLITE_OPEN_PRIVATE_CACHE = 0x00040000,
    }
}

impl Default for SqliteOpenFlags {
    fn default() -> SqliteOpenFlags {
        SQLITE_OPEN_READ_WRITE
            | SQLITE_OPEN_CREATE
            | SQLITE_OPEN_NO_MUTEX
            | SQLITE_OPEN_URI
    }
}

impl InnerSqliteConnection {
    fn open_with_flags(c_path: &CString, flags: SqliteOpenFlags)
            -> SqliteResult<InnerSqliteConnection> {
        unsafe {
            let mut db: *mut ffi::sqlite3 = mem::uninitialized();
            let r = ffi::sqlite3_open_v2(c_path.as_ptr(), &mut db, flags.bits(), ptr::null());
            if r != ffi::SQLITE_OK {
                let e = if db.is_null() {
                    SqliteError{ code: r,
                                 message: ffi::code_to_str(r).to_string() }
                } else {
                    let e = SqliteError::from_handle(db, r);
                    ffi::sqlite3_close(db);
                    e
                };

                return Err(e);
            }
            let r = ffi::sqlite3_busy_timeout(db, 5000);
            if r != ffi::SQLITE_OK {
                let e = SqliteError::from_handle(db, r);
                ffi::sqlite3_close(db);
                return Err(e);
            }
            Ok(InnerSqliteConnection{ db: db })
        }
    }

    fn db(&self) -> *mut ffi::Struct_sqlite3 {
        self.db
    }

    fn decode_result(&mut self, code: c_int) -> SqliteResult<()> {
        if code == ffi::SQLITE_OK {
            Ok(())
        } else {
            Err(SqliteError::from_handle(self.db(), code))
        }
    }

    unsafe fn decode_result_with_errmsg(&self, code: c_int, errmsg: *mut c_char) -> SqliteResult<()> {
        if code == ffi::SQLITE_OK {
            Ok(())
        } else {
            let message = errmsg_to_string(&*errmsg);
            ffi::sqlite3_free(errmsg as *mut c_void);
            Err(SqliteError{ code: code, message: message })
        }
    }

    fn close(&mut self) -> SqliteResult<()> {
        unsafe {
            let r = ffi::sqlite3_close(self.db());
            self.db = ptr::null_mut();
            self.decode_result(r)
        }
    }

    fn execute_batch(&mut self, sql: &str) -> SqliteResult<()> {
        let c_sql = try!(str_to_cstring(sql));
        unsafe {
            let mut errmsg: *mut c_char = mem::uninitialized();
            let r = ffi::sqlite3_exec(self.db(), c_sql.as_ptr(), None, ptr::null_mut(), &mut errmsg);
            self.decode_result_with_errmsg(r, errmsg)
        }
    }

    #[cfg(feature = "load_extension")]
    fn enable_load_extension(&mut self, onoff: c_int) -> SqliteResult<()> {
        let r = unsafe { ffi::sqlite3_enable_load_extension(self.db, onoff) };
        self.decode_result(r)
    }

    #[cfg(feature = "load_extension")]
    fn load_extension(&self, dylib_path: &Path, entry_point: Option<&str>) -> SqliteResult<()> {
        let dylib_str = try!(path_to_cstring(dylib_path));
        unsafe {
            let mut errmsg: *mut c_char = mem::uninitialized();
            let r = if let Some(entry_point) = entry_point {
                let c_entry = try!(str_to_cstring(entry_point));
                ffi::sqlite3_load_extension(self.db, dylib_str.as_ptr(), c_entry.as_ptr(), &mut errmsg)
            } else {
                ffi::sqlite3_load_extension(self.db, dylib_str.as_ptr(), ptr::null(), &mut errmsg)
            };
            self.decode_result_with_errmsg(r, errmsg)
        }
    }

    fn last_insert_rowid(&self) -> i64 {
        unsafe {
            ffi::sqlite3_last_insert_rowid(self.db())
        }
    }

    fn prepare<'a>(&mut self,
                   conn: &'a SqliteConnection,
                   sql: &str) -> SqliteResult<SqliteStatement<'a>> {
        if sql.len() >= ::std::i32::MAX as usize {
            return Err(SqliteError {
                code: ffi::SQLITE_TOOBIG,
                message: "statement too long".to_string()
            });
        }
        let mut c_stmt: *mut ffi::sqlite3_stmt = unsafe { mem::uninitialized() };
        let c_sql = try!(str_to_cstring(sql));
        let r = unsafe {
            let len_with_nul = (sql.len() + 1) as c_int;
            ffi::sqlite3_prepare_v2(self.db(), c_sql.as_ptr(), len_with_nul, &mut c_stmt,
                                    ptr::null_mut())
        };
        self.decode_result(r).map(|_| {
            SqliteStatement::new(conn, c_stmt)
        })
    }

    fn changes(&mut self) -> c_int {
        unsafe{ ffi::sqlite3_changes(self.db()) }
    }
}

impl Drop for InnerSqliteConnection {
    #[allow(unused_must_use)]
    fn drop(&mut self) {
        self.close();
    }
}

/// A prepared statement.
pub struct SqliteStatement<'conn> {
    conn: &'conn SqliteConnection,
    stmt: *mut ffi::sqlite3_stmt,
    needs_reset: bool,
    column_count: c_int,
}

impl<'conn> SqliteStatement<'conn> {
    fn new(conn: &SqliteConnection, stmt: *mut ffi::sqlite3_stmt) -> SqliteStatement {
        SqliteStatement{ conn: conn, stmt: stmt, needs_reset: false,
            column_count: unsafe { ffi::sqlite3_column_count(stmt) }}
    }

    /// Get all the column names in the result set of the prepared statement.
    pub fn column_names(&self) -> Vec<&str> {
        let n = self.column_count;
        let mut cols = Vec::with_capacity(n as usize);
        for i in 0..n {
            let slice = unsafe {
                CStr::from_ptr(ffi::sqlite3_column_name(self.stmt, i))
            };
            let s = str::from_utf8(slice.to_bytes()).unwrap();
            cols.push(s);
        }
        cols
    }

    /// Execute the prepared statement.
    ///
    /// On success, returns the number of rows that were changed or inserted or deleted (via
    /// `sqlite3_changes`).
    ///
    /// ## Example
    ///
    /// ```rust,no_run
    /// # use rusqlite::{SqliteConnection, SqliteResult};
    /// fn update_rows(conn: &SqliteConnection) -> SqliteResult<()> {
    ///     let mut stmt = try!(conn.prepare("UPDATE foo SET bar = 'baz' WHERE qux = ?"));
    ///
    ///     try!(stmt.execute(&[&1i32]));
    ///     try!(stmt.execute(&[&2i32]));
    ///
    ///     Ok(())
    /// }
    /// ```
    ///
    /// # Failure
    ///
    /// Will return `Err` if binding parameters fails, the executed statement returns rows (in
    /// which case `query` should be used instead), or the underling SQLite call fails.
    pub fn execute(&mut self, params: &[&ToSql]) -> SqliteResult<c_int> {
        unsafe {
            try!(self.bind_parameters(params));

            let r = ffi::sqlite3_step(self.stmt);
            ffi::sqlite3_reset(self.stmt);
            match r {
                ffi::SQLITE_DONE => {
                    if self.column_count != 0 {
                        Err(SqliteError{ code: ffi::SQLITE_MISUSE,
                            message: "Unexpected column count - did you mean to call query?".to_string() })
                    } else {
                        Ok(self.conn.changes())
                    }
                },
                ffi::SQLITE_ROW => Err(SqliteError{ code: r,
                    message: "Unexpected row result - did you mean to call query?".to_string() }),
                _ => Err(self.conn.decode_result(r).unwrap_err()),
            }
        }
    }

    /// Execute the prepared statement, returning an iterator over the resulting rows.
    ///
    /// ## Example
    ///
    /// ```rust,no_run
    /// # use rusqlite::{SqliteConnection, SqliteResult};
    /// fn get_names(conn: &SqliteConnection) -> SqliteResult<Vec<String>> {
    ///     let mut stmt = try!(conn.prepare("SELECT name FROM people"));
    ///     let mut rows = try!(stmt.query(&[]));
    ///
    ///     let mut names = Vec::new();
    ///     for result_row in rows {
    ///         let row = try!(result_row);
    ///         names.push(row.get(0));
    ///     }
    ///
    ///     Ok(names)
    /// }
    /// ```
    ///
    /// # Failure
    ///
    /// Will return `Err` if binding parameters fails.
    pub fn query<'a>(&'a mut self, params: &[&ToSql]) -> SqliteResult<SqliteRows<'a>> {
        self.reset_if_needed();

        unsafe {
            try!(self.bind_parameters(params));
        }

        self.needs_reset = true;
        Ok(SqliteRows::new(self))
    }

    /// Executes the prepared statement and maps a function over the resulting
    /// rows.
    ///
    /// Unlike the iterator produced by `query`, the returned iterator does not expose the possibility
    /// for accessing stale rows.
    ///
    /// # Failure
    ///
    /// Will return `Err` if binding parameters fails.
    pub fn query_map<'a, T, F>(&'a mut self, params: &[&ToSql], f: F)
                                     -> SqliteResult<MappedRows<'a, F>>
                                     where F: FnMut(&SqliteRow) -> T {
        let row_iter = try!(self.query(params));

        Ok(MappedRows{
            rows: row_iter,
            map: f,
        })
    }

    /// Executes the prepared statement and maps a function over the resulting
    /// rows, where the function returns a `Result` with `Error` type implementing
    /// `std::convert::From<SqliteError>` (so errors can be unified).
    ///
    /// Unlike the iterator produced by `query`, the returned iterator does not expose the possibility
    /// for accessing stale rows.
    ///
    /// # Failure
    ///
    /// Will return `Err` if binding parameters fails.
    pub fn query_and_then<'a, T, E, F>(&'a mut self, params: &[&ToSql], f: F)
                                     -> SqliteResult<AndThenRows<'a, F>>
                                     where E: convert::From<SqliteError>,
                                           F: FnMut(&SqliteRow) -> Result<T, E> {
        let row_iter = try!(self.query(params));

        Ok(AndThenRows{
            rows: row_iter,
            map: f,
        })
    }

    /// Consumes the statement.
    ///
    /// Functionally equivalent to the `Drop` implementation, but allows callers to see any errors
    /// that occur.
    ///
    /// # Failure
    ///
    /// Will return `Err` if the underlying SQLite call fails.
    pub fn finalize(mut self) -> SqliteResult<()> {
        self.finalize_()
    }

    unsafe fn bind_parameters(&mut self, params: &[&ToSql]) -> SqliteResult<()> {
        assert!(params.len() as c_int == ffi::sqlite3_bind_parameter_count(self.stmt),
                "incorrect number of parameters to query(): expected {}, got {}",
                ffi::sqlite3_bind_parameter_count(self.stmt),
                params.len());

        for (i, p) in params.iter().enumerate() {
            try!(self.conn.decode_result(p.bind_parameter(self.stmt, (i + 1) as c_int)));
        }

        Ok(())
    }

    fn reset_if_needed(&mut self) {
        if self.needs_reset {
            unsafe { ffi::sqlite3_reset(self.stmt); };
            self.needs_reset = false;
        }
    }

    fn finalize_(&mut self) -> SqliteResult<()> {
        let r = unsafe { ffi::sqlite3_finalize(self.stmt) };
        self.stmt = ptr::null_mut();
        self.conn.decode_result(r)
    }
}

impl<'conn> fmt::Debug for SqliteStatement<'conn> {
    fn fmt(&self, f: &mut fmt::Formatter) -> fmt::Result {
        let sql = unsafe {
            let c_slice = CStr::from_ptr(ffi::sqlite3_sql(self.stmt)).to_bytes();
            str::from_utf8(c_slice)
        };
        f.debug_struct("SqliteStatement")
            .field("conn", self.conn)
            .field("stmt", &self.stmt)
            .field("sql", &sql)
            .finish()
    }
}

impl<'conn> Drop for SqliteStatement<'conn> {
    #[allow(unused_must_use)]
    fn drop(&mut self) {
        self.finalize_();
    }
}

/// An iterator over the mapped resulting rows of a query.
pub struct MappedRows<'stmt, F> {
    rows: SqliteRows<'stmt>,
    map: F,
}

impl<'stmt, T, F> Iterator for MappedRows<'stmt, F>
                        where F: FnMut(&SqliteRow) -> T {
    type Item = SqliteResult<T>;

    fn next(&mut self) -> Option<SqliteResult<T>> {
        self.rows.next().map(|row_result| row_result.map(|row| (self.map)(&row)))
    }
}

/// An iterator over the mapped resulting rows of a query, with an Error type
/// unifying with SqliteError.
pub struct AndThenRows<'stmt, F> {
    rows: SqliteRows<'stmt>,
    map: F,
}

impl<'stmt, T, E, F> Iterator for AndThenRows<'stmt, F>
                        where E: convert::From<SqliteError>,
                              F: FnMut(&SqliteRow) -> Result<T, E> {
    type Item = Result<T, E>;

    fn next(&mut self) -> Option<Self::Item> {
        self.rows.next().map(|row_result| row_result
                             .map_err(E::from)
                             .and_then(|row| (self.map)(&row)))
    }
}

/// An iterator over the resulting rows of a query.
///
/// ## Warning
///
/// Due to the way SQLite returns result rows of a query, it is not safe to attempt to get values
/// from a row after it has become stale (i.e., `next()` has been called again on the `SqliteRows`
/// iterator). For example:
///
/// ```rust,no_run
/// # use rusqlite::{SqliteConnection, SqliteResult};
/// fn bad_function_will_panic(conn: &SqliteConnection) -> SqliteResult<i64> {
///     let mut stmt = try!(conn.prepare("SELECT id FROM my_table"));
///     let mut rows = try!(stmt.query(&[]));
///
///     let row0 = try!(rows.next().unwrap());
///     // row 0 is value now...
///
///     let row1 = try!(rows.next().unwrap());
///     // row 0 is now STALE, and row 1 is valid
///
///     let my_id = row0.get(0); // WILL PANIC because row 0 is stale
///     Ok(my_id)
/// }
/// ```
///
/// Please note that this means some of the methods on `Iterator` are not useful, such as `collect`
/// (which would result in a collection of rows, only the last of which can safely be used) and
/// `min`/`max` (which could return a stale row unless the last row happened to be the min or max,
/// respectively).
///
/// This problem could be solved by changing the signature of `next` to tie the lifetime of the
/// returned row to the lifetime of (a mutable reference to) the result rows handle, but this would
/// no longer implement `Iterator`, and therefore you would lose access to the majority of
/// functions which are useful (such as support for `for ... in ...` looping, `map`, `filter`,
/// etc.).
pub struct SqliteRows<'stmt> {
    stmt: &'stmt SqliteStatement<'stmt>,
    current_row: Rc<Cell<c_int>>,
    failed: bool,
}

impl<'stmt> SqliteRows<'stmt> {
    fn new(stmt: &'stmt SqliteStatement<'stmt>) -> SqliteRows<'stmt> {
        SqliteRows{ stmt: stmt, current_row: Rc::new(Cell::new(0)), failed: false }
    }
}

impl<'stmt> Iterator for SqliteRows<'stmt> {
    type Item = SqliteResult<SqliteRow<'stmt>>;

    fn next(&mut self) -> Option<SqliteResult<SqliteRow<'stmt>>> {
        if self.failed {
            return None;
        }
        match unsafe { ffi::sqlite3_step(self.stmt.stmt) } {
            ffi::SQLITE_ROW => {
                let current_row = self.current_row.get() + 1;
                self.current_row.set(current_row);
                Some(Ok(SqliteRow{
                    stmt: self.stmt,
                    current_row: self.current_row.clone(),
                    row_idx: current_row,
                }))
            },
            ffi::SQLITE_DONE => None,
            code => {
                self.failed = true;
                Some(Err(self.stmt.conn.decode_result(code).unwrap_err()))
            }
        }
    }
}

/// A single result row of a query.
pub struct SqliteRow<'stmt> {
    stmt: &'stmt SqliteStatement<'stmt>,
    current_row: Rc<Cell<c_int>>,
    row_idx: c_int,
}

impl<'stmt> SqliteRow<'stmt> {
    /// Get the value of a particular column of the result row.
    ///
    /// Note that `SqliteRow` can panic at runtime if you use it incorrectly. When you are
    /// retrieving the rows of a query, a row becomes stale once you have requested the next row,
    /// and the values can no longer be retrieved. In general (when using looping over the rows,
    /// for example) this isn't an issue, but it means you cannot do something like this:
    ///
    /// ```rust,no_run
    /// # use rusqlite::{SqliteConnection, SqliteResult};
    /// fn bad_function_will_panic(conn: &SqliteConnection) -> SqliteResult<i64> {
    ///     let mut stmt = try!(conn.prepare("SELECT id FROM my_table"));
    ///     let mut rows = try!(stmt.query(&[]));
    ///
    ///     let row0 = try!(rows.next().unwrap());
    ///     // row 0 is value now...
    ///
    ///     let row1 = try!(rows.next().unwrap());
    ///     // row 0 is now STALE, and row 1 is valid
    ///
    ///     let my_id = row0.get(0); // WILL PANIC because row 0 is stale
    ///     Ok(my_id)
    /// }
    /// ```
    ///
    /// ## Failure
    ///
    /// Panics if `idx` is outside the range of columns in the returned query or if this row
    /// is stale.
    pub fn get<T: FromSql>(&self, idx: c_int) -> T {
        self.get_checked(idx).unwrap()
    }

    /// Get the value of a particular column of the result row.
    ///
    /// ## Failure
    ///
    /// Returns a `SQLITE_MISMATCH`-coded `SqliteError` if the underlying SQLite column
    /// type is not a valid type as a source for `T`.
    ///
    /// Returns a `SQLITE_MISUSE`-coded `SqliteError` if `idx` is outside the valid column range
    /// for this row or if this row is stale.
    pub fn get_checked<T: FromSql>(&self, idx: c_int) -> SqliteResult<T> {
        if self.row_idx != self.current_row.get() {
            return Err(SqliteError{ code: ffi::SQLITE_MISUSE,
                message: "Cannot get values from a row after advancing to next row".to_string() });
        }
        unsafe {
            if idx < 0 || idx >= self.stmt.column_count {
                return Err(SqliteError{ code: ffi::SQLITE_MISUSE,
                    message: "Invalid column index".to_string() });
            }

            if T::column_has_valid_sqlite_type(self.stmt.stmt, idx) {
                FromSql::column_result(self.stmt.stmt, idx)
            } else {
                Err(SqliteError{
                    code: ffi::SQLITE_MISMATCH,
                    message: "Invalid column type".to_string(),
                })
            }
        }
    }
}

#[cfg(test)]
mod test {
    extern crate libsqlite3_sys as ffi;
    extern crate tempdir;
    pub use super::*;
    use self::tempdir::TempDir;
    pub use std::error::Error as StdError;
    pub use std::fmt;

    // this function is never called, but is still type checked; in
    // particular, calls with specific instantiations will require
    // that those types are `Send`.
    #[allow(dead_code, unconditional_recursion)]
    fn ensure_send<T: Send>() {
        ensure_send::<SqliteConnection>();
    }

    pub fn checked_memory_handle() -> SqliteConnection {
        SqliteConnection::open_in_memory().unwrap()
    }

    #[test]
    fn test_persistence() {
        let temp_dir = TempDir::new("test_open_file").unwrap();
        let path = temp_dir.path().join("test.db3");

        {
            let db = SqliteConnection::open(&path).unwrap();
            let sql = "BEGIN;
                   CREATE TABLE foo(x INTEGER);
                   INSERT INTO foo VALUES(42);
                   END;";
            db.execute_batch(sql).unwrap();
        }

        let path_string = path.to_str().unwrap();
        let db = SqliteConnection::open(&path_string).unwrap();
        let the_answer = db.query_row("SELECT x FROM foo",
                                           &[],
                                           |r| r.get::<i64>(0));

        assert_eq!(42i64, the_answer.unwrap());
    }

    #[test]
    fn test_open() {
        assert!(SqliteConnection::open_in_memory().is_ok());

        let db = checked_memory_handle();
        assert!(db.close().is_ok());
    }

    #[test]
    fn test_open_with_flags() {
        for bad_flags in [
            SqliteOpenFlags::empty(),
            SQLITE_OPEN_READ_ONLY | SQLITE_OPEN_READ_WRITE,
            SQLITE_OPEN_READ_ONLY | SQLITE_OPEN_CREATE,
        ].iter() {
            assert!(SqliteConnection::open_in_memory_with_flags(*bad_flags).is_err());
        }
    }

    #[test]
    fn test_execute_batch() {
        let db = checked_memory_handle();
        let sql = "BEGIN;
                   CREATE TABLE foo(x INTEGER);
                   INSERT INTO foo VALUES(1);
                   INSERT INTO foo VALUES(2);
                   INSERT INTO foo VALUES(3);
                   INSERT INTO foo VALUES(4);
                   END;";
        db.execute_batch(sql).unwrap();

        db.execute_batch("UPDATE foo SET x = 3 WHERE x < 3").unwrap();

        assert!(db.execute_batch("INVALID SQL").is_err());
    }

    #[test]
    fn test_execute() {
        let db = checked_memory_handle();
        db.execute_batch("CREATE TABLE foo(x INTEGER)").unwrap();

        assert_eq!(db.execute("INSERT INTO foo(x) VALUES (?)", &[&1i32]).unwrap(), 1);
        assert_eq!(db.execute("INSERT INTO foo(x) VALUES (?)", &[&2i32]).unwrap(), 1);

        assert_eq!(3i32, db.query_row("SELECT SUM(x) FROM foo", &[], |r| r.get(0)).unwrap());
    }

    #[test]
    fn test_execute_select() {
        let db = checked_memory_handle();
        let err = db.execute("SELECT 1 WHERE 1 < ?", &[&1i32]).unwrap_err();
        assert!(err.code == ffi::SQLITE_MISUSE);
        assert!(err.message == "Unexpected column count - did you mean to call query?");
    }

    #[test]
    fn test_prepare_column_names() {
        let db = checked_memory_handle();
        db.execute_batch("CREATE TABLE foo(x INTEGER);").unwrap();

        let stmt = db.prepare("SELECT * FROM foo").unwrap();
        assert_eq!(stmt.column_names(), vec!["x"]);

        let stmt = db.prepare("SELECT x AS a, x AS b FROM foo").unwrap();
        assert_eq!(stmt.column_names(), vec!["a", "b"]);
    }

    #[test]
    fn test_prepare_execute() {
        let db = checked_memory_handle();
        db.execute_batch("CREATE TABLE foo(x INTEGER);").unwrap();

        let mut insert_stmt = db.prepare("INSERT INTO foo(x) VALUES(?)").unwrap();
        assert_eq!(insert_stmt.execute(&[&1i32]).unwrap(), 1);
        assert_eq!(insert_stmt.execute(&[&2i32]).unwrap(), 1);
        assert_eq!(insert_stmt.execute(&[&3i32]).unwrap(), 1);

        assert_eq!(insert_stmt.execute(&[&"hello".to_string()]).unwrap(), 1);
        assert_eq!(insert_stmt.execute(&[&"goodbye".to_string()]).unwrap(), 1);
        assert_eq!(insert_stmt.execute(&[&types::Null]).unwrap(), 1);

        let mut update_stmt = db.prepare("UPDATE foo SET x=? WHERE x<?").unwrap();
        assert_eq!(update_stmt.execute(&[&3i32, &3i32]).unwrap(), 2);
        assert_eq!(update_stmt.execute(&[&3i32, &3i32]).unwrap(), 0);
        assert_eq!(update_stmt.execute(&[&8i32, &8i32]).unwrap(), 3);
    }

    #[test]
    fn test_prepare_query() {
        let db = checked_memory_handle();
        db.execute_batch("CREATE TABLE foo(x INTEGER);").unwrap();

        let mut insert_stmt = db.prepare("INSERT INTO foo(x) VALUES(?)").unwrap();
        assert_eq!(insert_stmt.execute(&[&1i32]).unwrap(), 1);
        assert_eq!(insert_stmt.execute(&[&2i32]).unwrap(), 1);
        assert_eq!(insert_stmt.execute(&[&3i32]).unwrap(), 1);

        let mut query = db.prepare("SELECT x FROM foo WHERE x < ? ORDER BY x DESC").unwrap();
        {
            let rows = query.query(&[&4i32]).unwrap();
            let v: Vec<i32> = rows.map(|r| r.unwrap().get(0)).collect();

            assert_eq!(v, [3i32, 2, 1]);
        }

        {
            let rows = query.query(&[&3i32]).unwrap();
            let v: Vec<i32> = rows.map(|r| r.unwrap().get(0)).collect();
            assert_eq!(v, [2i32, 1]);
        }
    }

    #[test]
    fn test_query_map() {
        let db = checked_memory_handle();
        let sql = "BEGIN;
                   CREATE TABLE foo(x INTEGER, y TEXT);
                   INSERT INTO foo VALUES(4, \"hello\");
                   INSERT INTO foo VALUES(3, \", \");
                   INSERT INTO foo VALUES(2, \"world\");
                   INSERT INTO foo VALUES(1, \"!\");
                   END;";
        db.execute_batch(sql).unwrap();

        let mut query = db.prepare("SELECT x, y FROM foo ORDER BY x DESC").unwrap();
        let results: SqliteResult<Vec<String>> = query
            .query_map(&[], |row| row.get(1))
            .unwrap()
            .collect();

        assert_eq!(results.unwrap().concat(), "hello, world!");
    }

    #[test]
    fn test_query_row() {
        let db = checked_memory_handle();
        let sql = "BEGIN;
                   CREATE TABLE foo(x INTEGER);
                   INSERT INTO foo VALUES(1);
                   INSERT INTO foo VALUES(2);
                   INSERT INTO foo VALUES(3);
                   INSERT INTO foo VALUES(4);
                   END;";
        db.execute_batch(sql).unwrap();

        assert_eq!(10i64, db.query_row("SELECT SUM(x) FROM foo", &[], |r| {
            r.get::<i64>(0)
        }).unwrap());

        let result = db.query_row("SELECT x FROM foo WHERE x > 5", &[], |r| r.get::<i64>(0));
        let error = result.unwrap_err();

        assert!(error.code == ffi::SQLITE_NOTICE);
        assert!(error.message == "Query did not return a row");

        let bad_query_result = db.query_row("NOT A PROPER QUERY; test123", &[], |_| ());

        assert!(bad_query_result.is_err());
    }

    #[test]
    fn test_prepare_failures() {
        let db = checked_memory_handle();
        db.execute_batch("CREATE TABLE foo(x INTEGER);").unwrap();

        let err = db.prepare("SELECT * FROM does_not_exist").unwrap_err();
        assert!(err.message.contains("does_not_exist"));
    }

    #[test]
    fn test_row_expiration() {
        let db = checked_memory_handle();
        db.execute_batch("CREATE TABLE foo(x INTEGER)").unwrap();
        db.execute_batch("INSERT INTO foo(x) VALUES(1)").unwrap();
        db.execute_batch("INSERT INTO foo(x) VALUES(2)").unwrap();

        let mut stmt = db.prepare("SELECT x FROM foo ORDER BY x").unwrap();
        let mut rows = stmt.query(&[]).unwrap();
        let first = rows.next().unwrap().unwrap();
        let second = rows.next().unwrap().unwrap();

        assert_eq!(2i32, second.get(0));

        let result = first.get_checked::<i32>(0);
        assert!(result.unwrap_err().message.contains("advancing to next row"));
    }

    #[test]
    fn test_last_insert_rowid() {
        let db = checked_memory_handle();
        db.execute_batch("CREATE TABLE foo(x INTEGER PRIMARY KEY)").unwrap();
        db.execute_batch("INSERT INTO foo DEFAULT VALUES").unwrap();

        assert_eq!(db.last_insert_rowid(), 1);

        let mut stmt = db.prepare("INSERT INTO foo DEFAULT VALUES").unwrap();
        for _ in 0i32 .. 9 {
            stmt.execute(&[]).unwrap();
        }
        assert_eq!(db.last_insert_rowid(), 10);
    }

    #[test]
    fn test_statement_debugging() {
        let db = checked_memory_handle();
        let query = "SELECT 12345";
        let stmt = db.prepare(query).unwrap();

        assert!(format!("{:?}", stmt).contains(query));
    }

    mod query_and_then_tests {
        extern crate libsqlite3_sys as ffi;
        use super::*;

        #[derive(Debug, PartialEq)]
        enum CustomError {
            SomeError,
            Sqlite(SqliteError),
        }

        impl fmt::Display for CustomError {
            fn fmt(&self, f: &mut fmt::Formatter) -> Result<(), fmt::Error> {
                match *self {
                    CustomError::SomeError      => write!(f, "{}", self.description()),
                    CustomError::Sqlite(ref se) => write!(f, "{}: {}", self.description(), se),
                }
            }
        }

        impl StdError for CustomError {
            fn description(&self) -> &str { "my custom error" }
            fn cause(&self) -> Option<&StdError> {
                match *self {
                    CustomError::SomeError      => None,
                    CustomError::Sqlite(ref se) => Some(se),
                }
            }
        }

        impl From<SqliteError> for CustomError {
            fn from(se: SqliteError) -> CustomError {
                CustomError::Sqlite(se)
            }
        }

        type CustomResult<T> = Result<T, CustomError>;

        #[test]
        fn test_query_and_then() {
            let db = checked_memory_handle();
            let sql = "BEGIN;
                       CREATE TABLE foo(x INTEGER, y TEXT);
                       INSERT INTO foo VALUES(4, \"hello\");
                       INSERT INTO foo VALUES(3, \", \");
                       INSERT INTO foo VALUES(2, \"world\");
                       INSERT INTO foo VALUES(1, \"!\");
                       END;";
            db.execute_batch(sql).unwrap();

            let mut query = db.prepare("SELECT x, y FROM foo ORDER BY x DESC").unwrap();
            let results: SqliteResult<Vec<String>> = query
                .query_and_then(&[], |row| row.get_checked(1))
                .unwrap()
                .collect();

            assert_eq!(results.unwrap().concat(), "hello, world!");
        }

        #[test]
        fn test_query_and_then_fails() {
            let db = checked_memory_handle();
            let sql = "BEGIN;
                       CREATE TABLE foo(x INTEGER, y TEXT);
                       INSERT INTO foo VALUES(4, \"hello\");
                       INSERT INTO foo VALUES(3, \", \");
                       INSERT INTO foo VALUES(2, \"world\");
                       INSERT INTO foo VALUES(1, \"!\");
                       END;";
            db.execute_batch(sql).unwrap();

            let mut query = db.prepare("SELECT x, y FROM foo ORDER BY x DESC").unwrap();
            let bad_type: SqliteResult<Vec<f64>> = query
                .query_and_then(&[], |row| row.get_checked(1))
                .unwrap()
                .collect();

            assert_eq!(bad_type, Err(SqliteError{
                code: ffi::SQLITE_MISMATCH,
                message: "Invalid column type".to_owned(),
            }));

            let bad_idx: SqliteResult<Vec<String>> = query
                .query_and_then(&[], |row| row.get_checked(3))
                .unwrap()
                .collect();

            assert_eq!(bad_idx, Err(SqliteError{
                code: ffi::SQLITE_MISUSE,
                message: "Invalid column index".to_owned(),
            }));
        }

        #[test]
        fn test_query_and_then_custom_error() {
            let db = checked_memory_handle();
            let sql = "BEGIN;
                       CREATE TABLE foo(x INTEGER, y TEXT);
                       INSERT INTO foo VALUES(4, \"hello\");
                       INSERT INTO foo VALUES(3, \", \");
                       INSERT INTO foo VALUES(2, \"world\");
                       INSERT INTO foo VALUES(1, \"!\");
                       END;";
            db.execute_batch(sql).unwrap();

            let mut query = db.prepare("SELECT x, y FROM foo ORDER BY x DESC").unwrap();
            let results: CustomResult<Vec<String>> = query
                .query_and_then(&[], |row| row.get_checked(1).map_err(CustomError::Sqlite))
                .unwrap()
                .collect();

            assert_eq!(results.unwrap().concat(), "hello, world!");
        }

        #[test]
        fn test_query_and_then_custom_error_fails() {
            let db = checked_memory_handle();
            let sql = "BEGIN;
                       CREATE TABLE foo(x INTEGER, y TEXT);
                       INSERT INTO foo VALUES(4, \"hello\");
                       INSERT INTO foo VALUES(3, \", \");
                       INSERT INTO foo VALUES(2, \"world\");
                       INSERT INTO foo VALUES(1, \"!\");
                       END;";
            db.execute_batch(sql).unwrap();

            let mut query = db.prepare("SELECT x, y FROM foo ORDER BY x DESC").unwrap();
            let bad_type: CustomResult<Vec<f64>> = query
                .query_and_then(&[], |row| row.get_checked(1).map_err(CustomError::Sqlite))
                .unwrap()
                .collect();

            assert_eq!(bad_type, Err(CustomError::Sqlite(SqliteError{
                code: ffi::SQLITE_MISMATCH,
                message: "Invalid column type".to_owned(),
            })));

            let bad_idx: CustomResult<Vec<String>> = query
                .query_and_then(&[], |row| row.get_checked(3).map_err(CustomError::Sqlite))
                .unwrap()
                .collect();

            assert_eq!(bad_idx, Err(CustomError::Sqlite(SqliteError{
                code: ffi::SQLITE_MISUSE,
                message: "Invalid column index".to_owned(),
            })));

            let non_sqlite_err: CustomResult<Vec<String>> = query
                .query_and_then(&[], |_| Err(CustomError::SomeError))
                .unwrap()
                .collect();

            assert_eq!(non_sqlite_err, Err(CustomError::SomeError));
        }

        #[test]
        fn test_query_row_and_then_custom_error() {
            let db = checked_memory_handle();
            let sql = "BEGIN;
                       CREATE TABLE foo(x INTEGER, y TEXT);
                       INSERT INTO foo VALUES(4, \"hello\");
                       END;";
            db.execute_batch(sql).unwrap();

            let query = "SELECT x, y FROM foo ORDER BY x DESC";
            let results: CustomResult<String> = db
                .query_row_and_then(query, &[], |row| row.get_checked(1).map_err(CustomError::Sqlite));

            assert_eq!(results.unwrap(), "hello");
        }

        #[test]
        fn test_query_row_and_then_custom_error_fails() {
            let db = checked_memory_handle();
            let sql = "BEGIN;
                       CREATE TABLE foo(x INTEGER, y TEXT);
                       INSERT INTO foo VALUES(4, \"hello\");
                       END;";
            db.execute_batch(sql).unwrap();

            let query = "SELECT x, y FROM foo ORDER BY x DESC";
            let bad_type: CustomResult<f64> = db
                .query_row_and_then(query, &[], |row| row.get_checked(1).map_err(CustomError::Sqlite));

            assert_eq!(bad_type, Err(CustomError::Sqlite(SqliteError{
                code: ffi::SQLITE_MISMATCH,
                message: "Invalid column type".to_owned(),
            })));

            let bad_idx: CustomResult<String> = db
                .query_row_and_then(query, &[], |row| row.get_checked(3).map_err(CustomError::Sqlite));

            assert_eq!(bad_idx, Err(CustomError::Sqlite(SqliteError{
                code: ffi::SQLITE_MISUSE,
                message: "Invalid column index".to_owned(),
            })));

            let non_sqlite_err: CustomResult<String> = db
                .query_row_and_then(query, &[], |_| Err(CustomError::SomeError));

            assert_eq!(non_sqlite_err, Err(CustomError::SomeError));
        }

    }
}<|MERGE_RESOLUTION|>--- conflicted
+++ resolved
@@ -50,7 +50,6 @@
 //!     }
 //! }
 //! ```
-#![cfg_attr(test, feature(box_raw))]
 extern crate libc;
 extern crate libsqlite3_sys as ffi;
 #[macro_use] extern crate bitflags;
@@ -82,11 +81,8 @@
 pub mod types;
 mod transaction;
 #[cfg(feature = "load_extension")] mod load_extension_guard;
-<<<<<<< HEAD
 #[cfg(feature = "functions")] pub mod functions;
-=======
 #[cfg(feature = "trace")] pub mod trace;
->>>>>>> ac08a18c
 
 /// A typedef of the result returned by many methods.
 pub type SqliteResult<T> = Result<T, SqliteError>;
