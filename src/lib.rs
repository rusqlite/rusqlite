//! Rusqlite is an ergonomic wrapper for using SQLite from Rust.
//!
//! Historically, the API was based on the one from
//! [`rust-postgres`](https://github.com/sfackler/rust-postgres). However, the
//! two have diverged in many ways, and no compatibility between the two is
//! intended.
//!
//! ```rust
//! use rusqlite::{params, Connection, Result};
//!
//! #[derive(Debug)]
//! struct Person {
//!     id: i32,
//!     name: String,
//!     data: Option<Vec<u8>>,
//! }
//!
//! fn main() -> Result<()> {
//!     let conn = Connection::open_in_memory()?;
//!
//!     conn.execute(
//!         "CREATE TABLE person (
//!             id   INTEGER PRIMARY KEY,
//!             name TEXT NOT NULL,
//!             data BLOB
//!         )",
//!         (), // empty list of parameters.
//!     )?;
//!     let me = Person {
//!         id: 0,
//!         name: "Steven".to_string(),
//!         data: None,
//!     };
//!     conn.execute(
//!         "INSERT INTO person (name, data) VALUES (?1, ?2)",
//!         (&me.name, &me.data),
//!     )?;
//!
//!     let mut stmt = conn.prepare("SELECT id, name, data FROM person")?;
//!     let person_iter = stmt.query_map([], |row| {
//!         Ok(Person {
//!             id: row.get(0)?,
//!             name: row.get(1)?,
//!             data: row.get(2)?,
//!         })
//!     })?;
//!
//!     for person in person_iter {
//!         println!("Found person {:?}", person.unwrap());
//!     }
//!     Ok(())
//! }
//! ```
#![warn(missing_docs)]
#![cfg_attr(docsrs, feature(doc_cfg))]

pub use libsqlite3_sys as ffi;

use std::cell::RefCell;
use std::convert;
use std::default::Default;
use std::ffi::{CStr, CString};
use std::fmt;
use std::os::raw::{c_char, c_int};

use std::path::{Path, PathBuf};
use std::result;
use std::str;
use std::sync::atomic::Ordering;
use std::sync::{Arc, Mutex};

use crate::cache::StatementCache;
use crate::inner_connection::{InnerConnection, BYPASS_SQLITE_INIT};
use crate::raw_statement::RawStatement;
use crate::types::ValueRef;

pub use crate::cache::CachedStatement;
pub use crate::column::Column;
pub use crate::error::Error;
pub use crate::ffi::ErrorCode;
#[cfg(feature = "load_extension")]
pub use crate::load_extension_guard::LoadExtensionGuard;
pub use crate::params::{params_from_iter, Params, ParamsFromIter};
pub use crate::row::{AndThenRows, Map, MappedRows, Row, RowIndex, Rows};
pub use crate::statement::{Statement, StatementStatus};
pub use crate::transaction::{DropBehavior, Savepoint, Transaction, TransactionBehavior};
pub use crate::types::ToSql;
pub use crate::version::*;

mod error;

#[cfg(feature = "backup")]
#[cfg_attr(docsrs, doc(cfg(feature = "backup")))]
pub mod backup;
#[cfg(feature = "blob")]
#[cfg_attr(docsrs, doc(cfg(feature = "blob")))]
pub mod blob;
mod busy;
mod cache;
#[cfg(feature = "collation")]
#[cfg_attr(docsrs, doc(cfg(feature = "collation")))]
mod collation;
mod column;
pub mod config;
#[cfg(any(feature = "functions", feature = "vtab"))]
mod context;
#[cfg(feature = "functions")]
#[cfg_attr(docsrs, doc(cfg(feature = "functions")))]
pub mod functions;
#[cfg(feature = "hooks")]
#[cfg_attr(docsrs, doc(cfg(feature = "hooks")))]
pub mod hooks;
mod inner_connection;
#[cfg(feature = "limits")]
#[cfg_attr(docsrs, doc(cfg(feature = "limits")))]
pub mod limits;
#[cfg(feature = "load_extension")]
mod load_extension_guard;
mod params;
mod pragma;
mod raw_statement;
mod row;
#[cfg(feature = "session")]
#[cfg_attr(docsrs, doc(cfg(feature = "session")))]
pub mod session;
mod statement;
#[cfg(feature = "trace")]
#[cfg_attr(docsrs, doc(cfg(feature = "trace")))]
pub mod trace;
mod transaction;
pub mod types;
#[cfg(feature = "unlock_notify")]
mod unlock_notify;
mod version;
#[cfg(feature = "vtab")]
#[cfg_attr(docsrs, doc(cfg(feature = "vtab")))]
pub mod vtab;

pub(crate) mod util;
pub(crate) use util::SmallCString;

// Number of cached prepared statements we'll hold on to.
const STATEMENT_CACHE_DEFAULT_CAPACITY: usize = 16;
/// To be used when your statement has no [parameter][sqlite-varparam].
///
/// [sqlite-varparam]: https://sqlite.org/lang_expr.html#varparam
///
/// This is deprecated in favor of using an empty array literal.
#[deprecated = "Use an empty array instead; `stmt.execute(NO_PARAMS)` => `stmt.execute([])`"]
pub const NO_PARAMS: &[&dyn ToSql] = &[];

/// A macro making it more convenient to longer lists of
/// parameters as a `&[&dyn ToSql]`.
///
/// # Example
///
/// ```rust,no_run
/// # use rusqlite::{Result, Connection, params};
///
/// struct Person {
///     name: String,
///     age_in_years: u8,
///     data: Option<Vec<u8>>,
/// }
///
/// fn add_person(conn: &Connection, person: &Person) -> Result<()> {
///     conn.execute(
///         "INSERT INTO person(name, age_in_years, data) VALUES (?1, ?2, ?3)",
///         params![person.name, person.age_in_years, person.data],
///     )?;
///     Ok(())
/// }
/// ```
#[macro_export]
macro_rules! params {
    () => {
        &[] as &[&dyn $crate::ToSql]
    };
    ($($param:expr),+ $(,)?) => {
        &[$(&$param as &dyn $crate::ToSql),+] as &[&dyn $crate::ToSql]
    };
}

/// A macro making it more convenient to pass lists of named parameters
/// as a `&[(&str, &dyn ToSql)]`.
///
/// # Example
///
/// ```rust,no_run
/// # use rusqlite::{Result, Connection, named_params};
///
/// struct Person {
///     name: String,
///     age_in_years: u8,
///     data: Option<Vec<u8>>,
/// }
///
/// fn add_person(conn: &Connection, person: &Person) -> Result<()> {
///     conn.execute(
///         "INSERT INTO person (name, age_in_years, data)
///          VALUES (:name, :age, :data)",
///         named_params! {
///             ":name": person.name,
///             ":age": person.age_in_years,
///             ":data": person.data,
///         },
///     )?;
///     Ok(())
/// }
/// ```
#[macro_export]
macro_rules! named_params {
    () => {
        &[] as &[(&str, &dyn $crate::ToSql)]
    };
    // Note: It's a lot more work to support this as part of the same macro as
    // `params!`, unfortunately.
    ($($param_name:literal: $param_val:expr),+ $(,)?) => {
        &[$(($param_name, &$param_val as &dyn $crate::ToSql)),+] as &[(&str, &dyn $crate::ToSql)]
    };
}

/// A typedef of the result returned by many methods.
pub type Result<T, E = Error> = result::Result<T, E>;

/// See the [method documentation](#tymethod.optional).
pub trait OptionalExtension<T> {
    /// Converts a `Result<T>` into a `Result<Option<T>>`.
    ///
    /// By default, Rusqlite treats 0 rows being returned from a query that is
    /// expected to return 1 row as an error. This method will
    /// handle that error, and give you back an `Option<T>` instead.
    fn optional(self) -> Result<Option<T>>;
}

impl<T> OptionalExtension<T> for Result<T> {
    fn optional(self) -> Result<Option<T>> {
        match self {
            Ok(value) => Ok(Some(value)),
            Err(Error::QueryReturnedNoRows) => Ok(None),
            Err(e) => Err(e),
        }
    }
}

unsafe fn errmsg_to_string(errmsg: *const c_char) -> String {
    let c_slice = CStr::from_ptr(errmsg).to_bytes();
    String::from_utf8_lossy(c_slice).into_owned()
}

fn str_to_cstring(s: &str) -> Result<SmallCString> {
    Ok(SmallCString::new(s)?)
}

/// Returns `Ok((string ptr, len as c_int, SQLITE_STATIC | SQLITE_TRANSIENT))`
/// normally.
/// Returns error if the string is too large for sqlite.
/// The `sqlite3_destructor_type` item is always `SQLITE_TRANSIENT` unless
/// the string was empty (in which case it's `SQLITE_STATIC`, and the ptr is
/// static).
fn str_for_sqlite(s: &[u8]) -> Result<(*const c_char, c_int, ffi::sqlite3_destructor_type)> {
    let len = len_as_c_int(s.len())?;
    let (ptr, dtor_info) = if len != 0 {
        (s.as_ptr().cast::<c_char>(), ffi::SQLITE_TRANSIENT())
    } else {
        // Return a pointer guaranteed to live forever
        ("".as_ptr().cast::<c_char>(), ffi::SQLITE_STATIC())
    };
    Ok((ptr, len, dtor_info))
}

// Helper to cast to c_int safely, returning the correct error type if the cast
// failed.
fn len_as_c_int(len: usize) -> Result<c_int> {
    if len >= (c_int::max_value() as usize) {
        Err(Error::SqliteFailure(
            ffi::Error::new(ffi::SQLITE_TOOBIG),
            None,
        ))
    } else {
        Ok(len as c_int)
    }
}

#[cfg(unix)]
fn path_to_cstring(p: &Path) -> Result<CString> {
    use std::os::unix::ffi::OsStrExt;
    Ok(CString::new(p.as_os_str().as_bytes())?)
}

#[cfg(not(unix))]
fn path_to_cstring(p: &Path) -> Result<CString> {
    let s = p.to_str().ok_or_else(|| Error::InvalidPath(p.to_owned()))?;
    Ok(CString::new(s)?)
}

/// Name for a database within a SQLite connection.
#[derive(Copy, Clone, Debug)]
pub enum DatabaseName<'a> {
    /// The main database.
    Main,

    /// The temporary database (e.g., any "CREATE TEMPORARY TABLE" tables).
    Temp,

    /// A database that has been attached via "ATTACH DATABASE ...".
    Attached(&'a str),
}

/// Shorthand for [`DatabaseName::Main`].
pub const MAIN_DB: DatabaseName<'static> = DatabaseName::Main;

/// Shorthand for [`DatabaseName::Temp`].
pub const TEMP_DB: DatabaseName<'static> = DatabaseName::Temp;

// Currently DatabaseName is only used by the backup and blob mods, so hide
// this (private) impl to avoid dead code warnings.
#[cfg(any(
    feature = "backup",
    feature = "blob",
    feature = "session",
    feature = "modern_sqlite"
))]
impl DatabaseName<'_> {
    #[inline]
    fn as_cstring(&self) -> Result<util::SmallCString> {
        use self::DatabaseName::{Attached, Main, Temp};
        match *self {
            Main => str_to_cstring("main"),
            Temp => str_to_cstring("temp"),
            Attached(s) => str_to_cstring(s),
        }
    }
}

/// A connection to a SQLite database.
pub struct Connection {
    db: RefCell<InnerConnection>,
    cache: StatementCache,
    path: Option<PathBuf>,
}

unsafe impl Send for Connection {}

impl Drop for Connection {
    #[inline]
    fn drop(&mut self) {
        self.flush_prepared_statement_cache();
    }
}

impl Connection {
    /// Open a new connection to a SQLite database. If a database does not exist
    /// at the path, one is created.
    ///
    /// ```rust,no_run
    /// # use rusqlite::{Connection, Result};
    /// fn open_my_db() -> Result<()> {
    ///     let path = "./my_db.db3";
    ///     let db = Connection::open(path)?;
    ///     // Use the database somehow...
    ///     println!("{}", db.is_autocommit());
    ///     Ok(())
    /// }
    /// ```
    ///
    /// # Flags
    ///
    /// `Connection::open(path)` is equivalent to using
    /// [`Connection::open_with_flags`] with the default [`OpenFlags`]. That is,
    /// it's equivalent to:
    ///
    /// ```ignore
    /// Connection::open_with_flags(
    ///     path,
    ///     OpenFlags::SQLITE_OPEN_READ_WRITE
    ///         | OpenFlags::SQLITE_OPEN_CREATE
    ///         | OpenFlags::SQLITE_OPEN_URI
    ///         | OpenFlags::SQLITE_OPEN_NO_MUTEX,
    /// )
    /// ```
    ///
    /// These flags have the following effects:
    ///
    /// - Open the database for both reading or writing.
    /// - Create the database if one does not exist at the path.
    /// - Allow the filename to be interpreted as a URI (see
    ///   <https://www.sqlite.org/uri.html#uri_filenames_in_sqlite> for
    ///   details).
    /// - Disables the use of a per-connection mutex.
    ///
    ///     Rusqlite enforces thread-safety at compile time, so additional
    ///     locking is not needed and provides no benefit. (See the
    ///     documentation on [`OpenFlags::SQLITE_OPEN_FULL_MUTEX`] for some
    ///     additional discussion about this).
    ///
    /// Most of these are also the default settings for the C API, although
    /// technically the default locking behavior is controlled by the flags used
    /// when compiling SQLite -- rather than let it vary, we choose `NO_MUTEX`
    /// because it's a fairly clearly the best choice for users of this library.
    ///
    /// # Failure
    ///
    /// Will return `Err` if `path` cannot be converted to a C-compatible string
    /// or if the underlying SQLite open call fails.
    #[inline]
    pub fn open<P: AsRef<Path>>(path: P) -> Result<Connection> {
        let flags = OpenFlags::default();
        Connection::open_with_flags(path, flags)
    }

    /// Open a new connection to an in-memory SQLite database.
    ///
    /// # Failure
    ///
    /// Will return `Err` if the underlying SQLite open call fails.
    #[inline]
    pub fn open_in_memory() -> Result<Connection> {
        let flags = OpenFlags::default();
        Connection::open_in_memory_with_flags(flags)
    }

    /// Open a new connection to a SQLite database.
    ///
    /// [Database Connection](http://www.sqlite.org/c3ref/open.html) for a description of valid
    /// flag combinations.
    ///
    /// # Failure
    ///
    /// Will return `Err` if `path` cannot be converted to a C-compatible
    /// string or if the underlying SQLite open call fails.
    #[inline]
    pub fn open_with_flags<P: AsRef<Path>>(path: P, flags: OpenFlags) -> Result<Connection> {
        let c_path = path_to_cstring(path.as_ref())?;
        InnerConnection::open_with_flags(&c_path, flags, None).map(|db| Connection {
            db: RefCell::new(db),
            cache: StatementCache::with_capacity(STATEMENT_CACHE_DEFAULT_CAPACITY),
            path: Some(path.as_ref().to_path_buf()),
        })
    }

    /// Open a new connection to a SQLite database using the specific flags and
    /// vfs name.
    ///
    /// [Database Connection](http://www.sqlite.org/c3ref/open.html) for a description of valid
    /// flag combinations.
    ///
    /// # Failure
    ///
    /// Will return `Err` if either `path` or `vfs` cannot be converted to a
    /// C-compatible string or if the underlying SQLite open call fails.
    #[inline]
    pub fn open_with_flags_and_vfs<P: AsRef<Path>>(
        path: P,
        flags: OpenFlags,
        vfs: &str,
    ) -> Result<Connection> {
        let c_path = path_to_cstring(path.as_ref())?;
        let c_vfs = str_to_cstring(vfs)?;
        InnerConnection::open_with_flags(&c_path, flags, Some(&c_vfs)).map(|db| Connection {
            db: RefCell::new(db),
            cache: StatementCache::with_capacity(STATEMENT_CACHE_DEFAULT_CAPACITY),
            path: Some(path.as_ref().to_path_buf()),
        })
    }

    /// Open a new connection to an in-memory SQLite database.
    ///
    /// [Database Connection](http://www.sqlite.org/c3ref/open.html) for a description of valid
    /// flag combinations.
    ///
    /// # Failure
    ///
    /// Will return `Err` if the underlying SQLite open call fails.
    #[inline]
    pub fn open_in_memory_with_flags(flags: OpenFlags) -> Result<Connection> {
        Connection::open_with_flags(":memory:", flags)
    }

    /// Open a new connection to an in-memory SQLite database using the specific
    /// flags and vfs name.
    ///
    /// [Database Connection](http://www.sqlite.org/c3ref/open.html) for a description of valid
    /// flag combinations.
    ///
    /// # Failure
    ///
    /// Will return `Err` if `vfs` cannot be converted to a C-compatible
    /// string or if the underlying SQLite open call fails.
    #[inline]
    pub fn open_in_memory_with_flags_and_vfs(flags: OpenFlags, vfs: &str) -> Result<Connection> {
        Connection::open_with_flags_and_vfs(":memory:", flags, vfs)
    }

    /// Convenience method to run multiple SQL statements (that cannot take any
    /// parameters).
    ///
    /// ## Example
    ///
    /// ```rust,no_run
    /// # use rusqlite::{Connection, Result};
    /// fn create_tables(conn: &Connection) -> Result<()> {
    ///     conn.execute_batch(
    ///         "BEGIN;
    ///          CREATE TABLE foo(x INTEGER);
    ///          CREATE TABLE bar(y TEXT);
    ///          COMMIT;",
    ///     )
    /// }
    /// ```
    ///
    /// # Failure
    ///
    /// Will return `Err` if `sql` cannot be converted to a C-compatible string
    /// or if the underlying SQLite call fails.
    pub fn execute_batch(&self, sql: &str) -> Result<()> {
        let mut sql = sql;
        while !sql.is_empty() {
            let stmt = self.prepare(sql)?;
            if !stmt.stmt.is_null() && stmt.step()? && cfg!(feature = "extra_check") {
                // Some PRAGMA may return rows
                return Err(Error::ExecuteReturnedResults);
            }
            let tail = stmt.stmt.tail();
            if tail == 0 || tail >= sql.len() {
                break;
            }
            sql = &sql[tail..];
        }
        Ok(())
    }

    /// Convenience method to prepare and execute a single SQL statement.
    ///
    /// On success, returns the number of rows that were changed or inserted or
    /// deleted (via `sqlite3_changes`).
    ///
    /// ## Example
    ///
    /// ### With positional params
    ///
    /// ```rust,no_run
    /// # use rusqlite::{Connection};
    /// fn update_rows(conn: &Connection) {
    ///     match conn.execute("UPDATE foo SET bar = 'baz' WHERE qux = ?", [1i32]) {
    ///         Ok(updated) => println!("{} rows were updated", updated),
    ///         Err(err) => println!("update failed: {}", err),
    ///     }
    /// }
    /// ```
    ///
    /// ### With positional params of varying types
    ///
    /// ```rust,no_run
    /// # use rusqlite::{params, Connection};
    /// fn update_rows(conn: &Connection) {
    ///     match conn.execute(
    ///         "UPDATE foo SET bar = 'baz' WHERE qux = ?1 AND quux = ?2",
    ///         params![1i32, 1.5f64],
    ///     ) {
    ///         Ok(updated) => println!("{} rows were updated", updated),
    ///         Err(err) => println!("update failed: {}", err),
    ///     }
    /// }
    /// ```
    ///
    /// ### With named params
    ///
    /// ```rust,no_run
    /// # use rusqlite::{Connection, Result};
    /// fn insert(conn: &Connection) -> Result<usize> {
    ///     conn.execute(
    ///         "INSERT INTO test (name) VALUES (:name)",
    ///         &[(":name", "one")],
    ///     )
    /// }
    /// ```
    ///
    /// # Failure
    ///
    /// Will return `Err` if `sql` cannot be converted to a C-compatible string
    /// or if the underlying SQLite call fails.
    #[inline]
    pub fn execute<P: Params>(&self, sql: &str, params: P) -> Result<usize> {
        self.prepare(sql)
            .and_then(|mut stmt| stmt.check_no_tail().and_then(|_| stmt.execute(params)))
    }

    /// Returns the path to the database file, if one exists and is known.
    ///
    /// Note that in some cases [PRAGMA
    /// database_list](https://sqlite.org/pragma.html#pragma_database_list) is
    /// likely to be more robust.
    #[inline]
    pub fn path(&self) -> Option<&Path> {
        self.path.as_deref()
    }

    /// Convenience method to prepare and execute a single SQL statement with
    /// named parameter(s).
    ///
    /// On success, returns the number of rows that were changed or inserted or
    /// deleted (via `sqlite3_changes`).
    ///
    /// # Failure
    ///
    /// Will return `Err` if `sql` cannot be converted to a C-compatible string
    /// or if the underlying SQLite call fails.
    #[deprecated = "You can use `execute` with named params now."]
    pub fn execute_named(&self, sql: &str, params: &[(&str, &dyn ToSql)]) -> Result<usize> {
        // This function itself is deprecated, so it's fine
        #![allow(deprecated)]
        self.prepare(sql).and_then(|mut stmt| {
            stmt.check_no_tail()
                .and_then(|_| stmt.execute_named(params))
        })
    }

    /// Get the SQLite rowid of the most recent successful INSERT.
    ///
    /// Uses [sqlite3_last_insert_rowid](https://www.sqlite.org/c3ref/last_insert_rowid.html) under
    /// the hood.
    #[inline]
    pub fn last_insert_rowid(&self) -> i64 {
        self.db.borrow_mut().last_insert_rowid()
    }

    /// Convenience method to execute a query that is expected to return a
    /// single row.
    ///
    /// ## Example
    ///
    /// ```rust,no_run
    /// # use rusqlite::{Result, Connection};
    /// fn preferred_locale(conn: &Connection) -> Result<String> {
    ///     conn.query_row(
    ///         "SELECT value FROM preferences WHERE name='locale'",
    ///         [],
    ///         |row| row.get(0),
    ///     )
    /// }
    /// ```
    ///
    /// If the query returns more than one row, all rows except the first are
    /// ignored.
    ///
    /// Returns `Err(QueryReturnedNoRows)` if no results are returned. If the
    /// query truly is optional, you can call `.optional()` on the result of
    /// this to get a `Result<Option<T>>`.
    ///
    /// # Failure
    ///
    /// Will return `Err` if `sql` cannot be converted to a C-compatible string
    /// or if the underlying SQLite call fails.
    #[inline]
    pub fn query_row<T, P, F>(&self, sql: &str, params: P, f: F) -> Result<T>
    where
        P: Params,
        F: FnOnce(&Row<'_>) -> Result<T>,
    {
        let mut stmt = self.prepare(sql)?;
        stmt.check_no_tail()?;
        stmt.query_row(params, f)
    }

    /// Convenience method to execute a query with named parameter(s) that is
    /// expected to return a single row.
    ///
    /// If the query returns more than one row, all rows except the first are
    /// ignored.
    ///
    /// Returns `Err(QueryReturnedNoRows)` if no results are returned. If the
    /// query truly is optional, you can call `.optional()` on the result of
    /// this to get a `Result<Option<T>>`.
    ///
    /// # Failure
    ///
    /// Will return `Err` if `sql` cannot be converted to a C-compatible string
    /// or if the underlying SQLite call fails.
    #[deprecated = "You can use `query_row` with named params now."]
    pub fn query_row_named<T, F>(&self, sql: &str, params: &[(&str, &dyn ToSql)], f: F) -> Result<T>
    where
        F: FnOnce(&Row<'_>) -> Result<T>,
    {
        self.query_row(sql, params, f)
    }

    /// Convenience method to execute a query that is expected to return a
    /// single row, and execute a mapping via `f` on that returned row with
    /// the possibility of failure. The `Result` type of `f` must implement
    /// `std::convert::From<Error>`.
    ///
    /// ## Example
    ///
    /// ```rust,no_run
    /// # use rusqlite::{Result, Connection};
    /// fn preferred_locale(conn: &Connection) -> Result<String> {
    ///     conn.query_row_and_then(
    ///         "SELECT value FROM preferences WHERE name='locale'",
    ///         [],
    ///         |row| row.get(0),
    ///     )
    /// }
    /// ```
    ///
    /// If the query returns more than one row, all rows except the first are
    /// ignored.
    ///
    /// # Failure
    ///
    /// Will return `Err` if `sql` cannot be converted to a C-compatible string
    /// or if the underlying SQLite call fails.
    #[inline]
    pub fn query_row_and_then<T, E, P, F>(&self, sql: &str, params: P, f: F) -> Result<T, E>
    where
        P: Params,
        F: FnOnce(&Row<'_>) -> Result<T, E>,
        E: convert::From<Error>,
    {
        let mut stmt = self.prepare(sql)?;
        stmt.check_no_tail()?;
        let mut rows = stmt.query(params)?;

<<<<<<< HEAD
        let result = rows.get_expected_row().map_err(E::from).and_then(|r| f(r));
        if result.is_ok() {
            rows.next()?; // needed for INSERT ... RETURNING ...; statements
        }
        result
=======
        rows.get_expected_row().map_err(E::from).and_then(f)
>>>>>>> f54e550b
    }

    /// Prepare a SQL statement for execution.
    ///
    /// ## Example
    ///
    /// ```rust,no_run
    /// # use rusqlite::{Connection, Result};
    /// fn insert_new_people(conn: &Connection) -> Result<()> {
    ///     let mut stmt = conn.prepare("INSERT INTO People (name) VALUES (?)")?;
    ///     stmt.execute(["Joe Smith"])?;
    ///     stmt.execute(["Bob Jones"])?;
    ///     Ok(())
    /// }
    /// ```
    ///
    /// # Failure
    ///
    /// Will return `Err` if `sql` cannot be converted to a C-compatible string
    /// or if the underlying SQLite call fails.
    #[inline]
    pub fn prepare(&self, sql: &str) -> Result<Statement<'_>> {
        self.db.borrow_mut().prepare(self, sql)
    }

    /// Close the SQLite connection.
    ///
    /// This is functionally equivalent to the `Drop` implementation for
    /// `Connection` except that on failure, it returns an error and the
    /// connection itself (presumably so closing can be attempted again).
    ///
    /// # Failure
    ///
    /// Will return `Err` if the underlying SQLite call fails.
    #[inline]
    pub fn close(self) -> Result<(), (Connection, Error)> {
        self.flush_prepared_statement_cache();
        let r = self.db.borrow_mut().close();
        r.map_err(move |err| (self, err))
    }

    /// Enable loading of SQLite extensions from both SQL queries and Rust.
    ///
    /// You must call [`Connection::load_extension_disable`] when you're
    /// finished loading extensions (failure to call it can lead to bad things,
    /// see "Safety"), so you should strongly consider using
    /// [`LoadExtensionGuard`] instead of this function, automatically disables
    /// extension loading when it goes out of scope.
    ///
    /// # Example
    ///
    /// ```rust,no_run
    /// # use rusqlite::{Connection, Result};
    /// fn load_my_extension(conn: &Connection) -> Result<()> {
    ///     // Safety: We fully trust the loaded extension and execute no untrusted SQL
    ///     // while extension loading is enabled.
    ///     unsafe {
    ///         conn.load_extension_enable()?;
    ///         let r = conn.load_extension("my/trusted/extension", None);
    ///         conn.load_extension_disable()?;
    ///         r
    ///     }
    /// }
    /// ```
    ///
    /// # Failure
    ///
    /// Will return `Err` if the underlying SQLite call fails.
    ///
    /// # Safety
    ///
    /// TLDR: Don't execute any untrusted queries between this call and
    /// [`Connection::load_extension_disable`].
    ///
    /// Perhaps surprisingly, this function does not only allow the use of
    /// [`Connection::load_extension`] from Rust, but it also allows SQL queries
    /// to perform [the same operation][loadext]. For example, in the period
    /// between `load_extension_enable` and `load_extension_disable`, the
    /// following operation will load and call some function in some dynamic
    /// library:
    ///
    /// ```sql
    /// SELECT load_extension('why_is_this_possible.dll', 'dubious_func');
    /// ```
    ///
    /// This means that while this is enabled a carefully crafted SQL query can
    /// be used to escalate a SQL injection attack into code execution.
    ///
    /// Safely using this function requires that you trust all SQL queries run
    /// between when it is called, and when loading is disabled (by
    /// [`Connection::load_extension_disable`]).
    ///
    /// [loadext]: https://www.sqlite.org/lang_corefunc.html#load_extension
    #[cfg(feature = "load_extension")]
    #[cfg_attr(docsrs, doc(cfg(feature = "load_extension")))]
    #[inline]
    pub unsafe fn load_extension_enable(&self) -> Result<()> {
        self.db.borrow_mut().enable_load_extension(1)
    }

    /// Disable loading of SQLite extensions.
    ///
    /// See [`Connection::load_extension_enable`] for an example.
    ///
    /// # Failure
    ///
    /// Will return `Err` if the underlying SQLite call fails.
    #[cfg(feature = "load_extension")]
    #[cfg_attr(docsrs, doc(cfg(feature = "load_extension")))]
    #[inline]
    pub fn load_extension_disable(&self) -> Result<()> {
        // It's always safe to turn off extension loading.
        unsafe { self.db.borrow_mut().enable_load_extension(0) }
    }

    /// Load the SQLite extension at `dylib_path`. `dylib_path` is passed
    /// through to `sqlite3_load_extension`, which may attempt OS-specific
    /// modifications if the file cannot be loaded directly (for example
    /// converting `"some/ext"` to `"some/ext.so"`, `"some\\ext.dll"`, ...).
    ///
    /// If `entry_point` is `None`, SQLite will attempt to find the entry point.
    /// If it is not `None`, the entry point will be passed through to
    /// `sqlite3_load_extension`.
    ///
    /// ## Example
    ///
    /// ```rust,no_run
    /// # use rusqlite::{Connection, Result, LoadExtensionGuard};
    /// fn load_my_extension(conn: &Connection) -> Result<()> {
    ///     // Safety: we don't execute any SQL statements while
    ///     // extension loading is enabled.
    ///     let _guard = unsafe { LoadExtensionGuard::new(conn)? };
    ///     // Safety: `my_sqlite_extension` is highly trustworthy.
    ///     unsafe { conn.load_extension("my_sqlite_extension", None) }
    /// }
    /// ```
    ///
    /// # Failure
    ///
    /// Will return `Err` if the underlying SQLite call fails.
    ///
    /// # Safety
    ///
    /// This is equivalent to performing a `dlopen`/`LoadLibrary` on a shared
    /// library, and calling a function inside, and thus requires that you trust
    /// the library that you're loading.
    ///
    /// That is to say: to safely use this, the code in the extension must be
    /// sound, trusted, correctly use the SQLite APIs, and not contain any
    /// memory or thread safety errors.
    #[cfg(feature = "load_extension")]
    #[cfg_attr(docsrs, doc(cfg(feature = "load_extension")))]
    #[inline]
    pub unsafe fn load_extension<P: AsRef<Path>>(
        &self,
        dylib_path: P,
        entry_point: Option<&str>,
    ) -> Result<()> {
        self.db
            .borrow_mut()
            .load_extension(dylib_path.as_ref(), entry_point)
    }

    /// Get access to the underlying SQLite database connection handle.
    ///
    /// # Warning
    ///
    /// You should not need to use this function. If you do need to, please
    /// [open an issue on the rusqlite repository](https://github.com/rusqlite/rusqlite/issues) and describe
    /// your use case.
    ///
    /// # Safety
    ///
    /// This function is unsafe because it gives you raw access
    /// to the SQLite connection, and what you do with it could impact the
    /// safety of this `Connection`.
    #[inline]
    pub unsafe fn handle(&self) -> *mut ffi::sqlite3 {
        self.db.borrow().db()
    }

    /// Create a `Connection` from a raw handle.
    ///
    /// The underlying SQLite database connection handle will not be closed when
    /// the returned connection is dropped/closed.
    ///
    /// # Safety
    ///
    /// This function is unsafe because improper use may impact the Connection.
    #[inline]
    pub unsafe fn from_handle(db: *mut ffi::sqlite3) -> Result<Connection> {
        let db_path = db_filename(db);
        let db = InnerConnection::new(db, false);
        Ok(Connection {
            db: RefCell::new(db),
            cache: StatementCache::with_capacity(STATEMENT_CACHE_DEFAULT_CAPACITY),
            path: db_path,
        })
    }

    /// Get access to a handle that can be used to interrupt long running
    /// queries from another thread.
    #[inline]
    pub fn get_interrupt_handle(&self) -> InterruptHandle {
        self.db.borrow().get_interrupt_handle()
    }

    #[inline]
    fn decode_result(&self, code: c_int) -> Result<()> {
        self.db.borrow().decode_result(code)
    }

    /// Return the number of rows modified, inserted or deleted by the most
    /// recently completed INSERT, UPDATE or DELETE statement on the database
    /// connection.
    ///
    /// See <https://www.sqlite.org/c3ref/changes.html>
    #[inline]
    pub fn changes(&self) -> u64 {
        self.db.borrow().changes()
    }

    /// Test for auto-commit mode.
    /// Autocommit mode is on by default.
    #[inline]
    pub fn is_autocommit(&self) -> bool {
        self.db.borrow().is_autocommit()
    }

    /// Determine if all associated prepared statements have been reset.
    #[inline]
    #[cfg(feature = "modern_sqlite")] // 3.8.6
    #[cfg_attr(docsrs, doc(cfg(feature = "modern_sqlite")))]
    pub fn is_busy(&self) -> bool {
        self.db.borrow().is_busy()
    }

    /// Flush caches to disk mid-transaction
    #[cfg(feature = "modern_sqlite")] // 3.10.0
    #[cfg_attr(docsrs, doc(cfg(feature = "modern_sqlite")))]
    pub fn cache_flush(&self) -> Result<()> {
        self.db.borrow_mut().cache_flush()
    }

    /// Determine if a database is read-only
    #[cfg(feature = "modern_sqlite")] // 3.7.11
    #[cfg_attr(docsrs, doc(cfg(feature = "modern_sqlite")))]
    pub fn is_readonly(&self, db_name: DatabaseName<'_>) -> Result<bool> {
        self.db.borrow().db_readonly(db_name)
    }
}

impl fmt::Debug for Connection {
    fn fmt(&self, f: &mut fmt::Formatter<'_>) -> fmt::Result {
        f.debug_struct("Connection")
            .field("path", &self.path)
            .finish()
    }
}

/// Batch iterator
/// ```rust
/// use rusqlite::{Batch, Connection, Result};
///
/// fn main() -> Result<()> {
///     let conn = Connection::open_in_memory()?;
///     let sql = r"
///     CREATE TABLE tbl1 (col);
///     CREATE TABLE tbl2 (col);
///     ";
///     let mut batch = Batch::new(&conn, sql);
///     while let Some(mut stmt) = batch.next()? {
///         stmt.execute([])?;
///     }
///     Ok(())
/// }
/// ```
#[derive(Debug)]
pub struct Batch<'conn, 'sql> {
    conn: &'conn Connection,
    sql: &'sql str,
    tail: usize,
}

impl<'conn, 'sql> Batch<'conn, 'sql> {
    /// Constructor
    pub fn new(conn: &'conn Connection, sql: &'sql str) -> Batch<'conn, 'sql> {
        Batch { conn, sql, tail: 0 }
    }

    /// Iterates on each batch statements.
    ///
    /// Returns `Ok(None)` when batch is completed.
    #[allow(clippy::should_implement_trait)] // fallible iterator
    pub fn next(&mut self) -> Result<Option<Statement<'conn>>> {
        while self.tail < self.sql.len() {
            let sql = &self.sql[self.tail..];
            let next = self.conn.prepare(sql)?;
            let tail = next.stmt.tail();
            if tail == 0 {
                self.tail = self.sql.len();
            } else {
                self.tail += tail;
            }
            if next.stmt.is_null() {
                continue;
            }
            return Ok(Some(next));
        }
        Ok(None)
    }
}

impl<'conn> Iterator for Batch<'conn, '_> {
    type Item = Result<Statement<'conn>>;

    fn next(&mut self) -> Option<Result<Statement<'conn>>> {
        self.next().transpose()
    }
}

bitflags::bitflags! {
    /// Flags for opening SQLite database connections. See
    /// [sqlite3_open_v2](http://www.sqlite.org/c3ref/open.html) for details.
    ///
    /// The default open flags are `SQLITE_OPEN_READ_WRITE | SQLITE_OPEN_CREATE
    /// | SQLITE_OPEN_URI | SQLITE_OPEN_NO_MUTEX`. See [`Connection::open`] for
    /// some discussion about these flags.
    #[repr(C)]
    pub struct OpenFlags: ::std::os::raw::c_int {
        /// The database is opened in read-only mode.
        /// If the database does not already exist, an error is returned.
        const SQLITE_OPEN_READ_ONLY = ffi::SQLITE_OPEN_READONLY;
        /// The database is opened for reading and writing if possible,
        /// or reading only if the file is write protected by the operating system.
        /// In either case the database must already exist, otherwise an error is returned.
        const SQLITE_OPEN_READ_WRITE = ffi::SQLITE_OPEN_READWRITE;
        /// The database is created if it does not already exist
        const SQLITE_OPEN_CREATE = ffi::SQLITE_OPEN_CREATE;
        /// The filename can be interpreted as a URI if this flag is set.
        const SQLITE_OPEN_URI = 0x0000_0040;
        /// The database will be opened as an in-memory database.
        const SQLITE_OPEN_MEMORY = 0x0000_0080;
        /// The new database connection will not use a per-connection mutex (the
        /// connection will use the "multi-thread" threading mode, in SQLite
        /// parlance).
        ///
        /// This is used by default, as proper `Send`/`Sync` usage (in
        /// particular, the fact that [`Connection`] does not implement `Sync`)
        /// ensures thread-safety without the need to perform locking around all
        /// calls.
        const SQLITE_OPEN_NO_MUTEX = ffi::SQLITE_OPEN_NOMUTEX;
        /// The new database connection will use a per-connection mutex -- the
        /// "serialized" threading mode, in SQLite parlance.
        ///
        /// # Caveats
        ///
        /// This flag should probably never be used with `rusqlite`, as we
        /// ensure thread-safety statically (we implement [`Send`] and not
        /// [`Sync`]). That said
        ///
        /// Critically, even if this flag is used, the [`Connection`] is not
        /// safe to use across multiple threads simultaneously. To access a
        /// database from multiple threads, you should either create multiple
        /// connections, one for each thread (if you have very many threads,
        /// wrapping the `rusqlite::Connection` in a mutex is also reasonable).
        ///
        /// This is both because of the additional per-connection state stored
        /// by `rusqlite` (for example, the prepared statement cache), and
        /// because not all of SQLites functions are fully thread safe, even in
        /// serialized/`SQLITE_OPEN_FULLMUTEX` mode.
        ///
        /// All that said, it's fairly harmless to enable this flag with
        /// `rusqlite`, it will just slow things down while providing no
        /// benefit.
        const SQLITE_OPEN_FULL_MUTEX = ffi::SQLITE_OPEN_FULLMUTEX;
        /// The database is opened with shared cache enabled.
        ///
        /// This is frequently useful for in-memory connections, but note that
        /// broadly speaking it's discouraged by SQLite itself, which states
        /// "Any use of shared cache is discouraged" in the official
        /// [documentation](https://www.sqlite.org/c3ref/enable_shared_cache.html).
        const SQLITE_OPEN_SHARED_CACHE = 0x0002_0000;
        /// The database is opened shared cache disabled.
        const SQLITE_OPEN_PRIVATE_CACHE = 0x0004_0000;
        /// The database filename is not allowed to be a symbolic link. (3.31.0)
        const SQLITE_OPEN_NOFOLLOW = 0x0100_0000;
        /// Extended result codes. (3.37.0)
        const SQLITE_OPEN_EXRESCODE = 0x0200_0000;
    }
}

impl Default for OpenFlags {
    #[inline]
    fn default() -> OpenFlags {
        // Note: update the `Connection::open` and top-level `OpenFlags` docs if
        // you change these.
        OpenFlags::SQLITE_OPEN_READ_WRITE
            | OpenFlags::SQLITE_OPEN_CREATE
            | OpenFlags::SQLITE_OPEN_NO_MUTEX
            | OpenFlags::SQLITE_OPEN_URI
    }
}

/// rusqlite's check for a safe SQLite threading mode requires SQLite 3.7.0 or
/// later. If you are running against a SQLite older than that, rusqlite
/// attempts to ensure safety by performing configuration and initialization of
/// SQLite itself the first time you
/// attempt to open a connection. By default, rusqlite panics if that
/// initialization fails, since that could mean SQLite has been initialized in
/// single-thread mode.
///
/// If you are encountering that panic _and_ can ensure that SQLite has been
/// initialized in either multi-thread or serialized mode, call this function
/// prior to attempting to open a connection and rusqlite's initialization
/// process will by skipped.
///
/// # Safety
///
/// This function is unsafe because if you call it and SQLite has actually been
/// configured to run in single-thread mode,
/// you may encounter memory errors or data corruption or any number of terrible
/// things that should not be possible when you're using Rust.
pub unsafe fn bypass_sqlite_initialization() {
    BYPASS_SQLITE_INIT.store(true, Ordering::Relaxed);
}

/// Allows interrupting a long-running computation.
pub struct InterruptHandle {
    db_lock: Arc<Mutex<*mut ffi::sqlite3>>,
}

unsafe impl Send for InterruptHandle {}
unsafe impl Sync for InterruptHandle {}

impl InterruptHandle {
    /// Interrupt the query currently executing on another thread. This will
    /// cause that query to fail with a `SQLITE3_INTERRUPT` error.
    pub fn interrupt(&self) {
        let db_handle = self.db_lock.lock().unwrap();
        if !db_handle.is_null() {
            unsafe { ffi::sqlite3_interrupt(*db_handle) }
        }
    }
}

#[cfg(feature = "modern_sqlite")] // 3.7.10
unsafe fn db_filename(db: *mut ffi::sqlite3) -> Option<PathBuf> {
    let db_name = DatabaseName::Main.as_cstring().unwrap();
    let db_filename = ffi::sqlite3_db_filename(db, db_name.as_ptr());
    if db_filename.is_null() {
        None
    } else {
        CStr::from_ptr(db_filename).to_str().ok().map(PathBuf::from)
    }
}
#[cfg(not(feature = "modern_sqlite"))]
unsafe fn db_filename(_: *mut ffi::sqlite3) -> Option<PathBuf> {
    None
}

#[cfg(doctest)]
doc_comment::doctest!("../README.md");

#[cfg(test)]
mod test {
    use super::*;
    use crate::ffi;
    use fallible_iterator::FallibleIterator;
    use std::error::Error as StdError;
    use std::fmt;

    // this function is never called, but is still type checked; in
    // particular, calls with specific instantiations will require
    // that those types are `Send`.
    #[allow(dead_code, unconditional_recursion)]
    fn ensure_send<T: Send>() {
        ensure_send::<Connection>();
        ensure_send::<InterruptHandle>();
    }

    #[allow(dead_code, unconditional_recursion)]
    fn ensure_sync<T: Sync>() {
        ensure_sync::<InterruptHandle>();
    }

    fn checked_memory_handle() -> Connection {
        Connection::open_in_memory().unwrap()
    }

    #[test]
    fn test_concurrent_transactions_busy_commit() -> Result<()> {
        use std::time::Duration;
        let tmp = tempfile::tempdir().unwrap();
        let path = tmp.path().join("transactions.db3");

        Connection::open(&path)?.execute_batch(
            "
            BEGIN; CREATE TABLE foo(x INTEGER);
            INSERT INTO foo VALUES(42); END;",
        )?;

        let mut db1 = Connection::open_with_flags(&path, OpenFlags::SQLITE_OPEN_READ_WRITE)?;
        let mut db2 = Connection::open_with_flags(&path, OpenFlags::SQLITE_OPEN_READ_ONLY)?;

        db1.busy_timeout(Duration::from_millis(0))?;
        db2.busy_timeout(Duration::from_millis(0))?;

        {
            let tx1 = db1.transaction()?;
            let tx2 = db2.transaction()?;

            // SELECT first makes sqlite lock with a shared lock
            tx1.query_row("SELECT x FROM foo LIMIT 1", [], |_| Ok(()))?;
            tx2.query_row("SELECT x FROM foo LIMIT 1", [], |_| Ok(()))?;

            tx1.execute("INSERT INTO foo VALUES(?1)", [1])?;
            let _ = tx2.execute("INSERT INTO foo VALUES(?1)", [2]);

            let _ = tx1.commit();
            let _ = tx2.commit();
        }

        let _ = db1
            .transaction()
            .expect("commit should have closed transaction");
        let _ = db2
            .transaction()
            .expect("commit should have closed transaction");
        Ok(())
    }

    #[test]
    fn test_persistence() -> Result<()> {
        let temp_dir = tempfile::tempdir().unwrap();
        let path = temp_dir.path().join("test.db3");

        {
            let db = Connection::open(&path)?;
            let sql = "BEGIN;
                   CREATE TABLE foo(x INTEGER);
                   INSERT INTO foo VALUES(42);
                   END;";
            db.execute_batch(sql)?;
        }

        let path_string = path.to_str().unwrap();
        let db = Connection::open(&path_string)?;
        let the_answer: Result<i64> = db.query_row("SELECT x FROM foo", [], |r| r.get(0));

        assert_eq!(42i64, the_answer?);
        Ok(())
    }

    #[test]
    fn test_open() {
        assert!(Connection::open_in_memory().is_ok());

        let db = checked_memory_handle();
        assert!(db.close().is_ok());
    }

    #[test]
    fn test_open_failure() {
        let filename = "no_such_file.db";
        let result = Connection::open_with_flags(filename, OpenFlags::SQLITE_OPEN_READ_ONLY);
        assert!(result.is_err());
        let err = result.err().unwrap();
        if let Error::SqliteFailure(e, Some(msg)) = err {
            assert_eq!(ErrorCode::CannotOpen, e.code);
            assert_eq!(ffi::SQLITE_CANTOPEN, e.extended_code);
            assert!(
                msg.contains(filename),
                "error message '{}' does not contain '{}'",
                msg,
                filename
            );
        } else {
            panic!("SqliteFailure expected");
        }
    }

    #[cfg(unix)]
    #[test]
    fn test_invalid_unicode_file_names() -> Result<()> {
        use std::ffi::OsStr;
        use std::fs::File;
        use std::os::unix::ffi::OsStrExt;
        let temp_dir = tempfile::tempdir().unwrap();

        let path = temp_dir.path();
        if File::create(path.join(OsStr::from_bytes(&[0xFE]))).is_err() {
            // Skip test, filesystem doesn't support invalid Unicode
            return Ok(());
        }
        let db_path = path.join(OsStr::from_bytes(&[0xFF]));
        {
            let db = Connection::open(&db_path)?;
            let sql = "BEGIN;
                   CREATE TABLE foo(x INTEGER);
                   INSERT INTO foo VALUES(42);
                   END;";
            db.execute_batch(sql)?;
        }

        let db = Connection::open(&db_path)?;
        let the_answer: Result<i64> = db.query_row("SELECT x FROM foo", [], |r| r.get(0));

        assert_eq!(42i64, the_answer?);
        Ok(())
    }

    #[test]
    fn test_close_retry() -> Result<()> {
        let db = Connection::open_in_memory()?;

        // force the DB to be busy by preparing a statement; this must be done at the
        // FFI level to allow us to call .close() without dropping the prepared
        // statement first.
        let raw_stmt = {
            use super::str_to_cstring;
            use std::os::raw::c_int;
            use std::ptr;

            let raw_db = db.db.borrow_mut().db;
            let sql = "SELECT 1";
            let mut raw_stmt: *mut ffi::sqlite3_stmt = ptr::null_mut();
            let cstring = str_to_cstring(sql)?;
            let rc = unsafe {
                ffi::sqlite3_prepare_v2(
                    raw_db,
                    cstring.as_ptr(),
                    (sql.len() + 1) as c_int,
                    &mut raw_stmt,
                    ptr::null_mut(),
                )
            };
            assert_eq!(rc, ffi::SQLITE_OK);
            raw_stmt
        };

        // now that we have an open statement, trying (and retrying) to close should
        // fail.
        let (db, _) = db.close().unwrap_err();
        let (db, _) = db.close().unwrap_err();
        let (db, _) = db.close().unwrap_err();

        // finalize the open statement so a final close will succeed
        assert_eq!(ffi::SQLITE_OK, unsafe { ffi::sqlite3_finalize(raw_stmt) });

        db.close().unwrap();
        Ok(())
    }

    #[test]
    fn test_open_with_flags() {
        for bad_flags in &[
            OpenFlags::empty(),
            OpenFlags::SQLITE_OPEN_READ_ONLY | OpenFlags::SQLITE_OPEN_READ_WRITE,
            OpenFlags::SQLITE_OPEN_READ_ONLY | OpenFlags::SQLITE_OPEN_CREATE,
        ] {
            assert!(Connection::open_in_memory_with_flags(*bad_flags).is_err());
        }
    }

    #[test]
    fn test_execute_batch() -> Result<()> {
        let db = Connection::open_in_memory()?;
        let sql = "BEGIN;
                   CREATE TABLE foo(x INTEGER);
                   INSERT INTO foo VALUES(1);
                   INSERT INTO foo VALUES(2);
                   INSERT INTO foo VALUES(3);
                   INSERT INTO foo VALUES(4);
                   END;";
        db.execute_batch(sql)?;

        db.execute_batch("UPDATE foo SET x = 3 WHERE x < 3")?;

        assert!(db.execute_batch("INVALID SQL").is_err());
        Ok(())
    }

    #[test]
    fn test_execute() -> Result<()> {
        let db = Connection::open_in_memory()?;
        db.execute_batch("CREATE TABLE foo(x INTEGER)")?;

        assert_eq!(1, db.execute("INSERT INTO foo(x) VALUES (?)", [1i32])?);
        assert_eq!(1, db.execute("INSERT INTO foo(x) VALUES (?)", [2i32])?);

        assert_eq!(
            3i32,
            db.query_row::<i32, _, _>("SELECT SUM(x) FROM foo", [], |r| r.get(0))?
        );
        Ok(())
    }

    #[test]
    #[cfg(feature = "extra_check")]
    fn test_execute_select() {
        let db = checked_memory_handle();
        let err = db.execute("SELECT 1 WHERE 1 < ?", [1i32]).unwrap_err();
        assert!(
            err == Error::ExecuteReturnedResults,
            "Unexpected error: {}",
            err
        );
    }

    #[test]
    #[cfg(feature = "extra_check")]
    fn test_execute_multiple() {
        let db = checked_memory_handle();
        let err = db
            .execute(
                "CREATE TABLE foo(x INTEGER); CREATE TABLE foo(x INTEGER)",
                [],
            )
            .unwrap_err();
        match err {
            Error::MultipleStatement => (),
            _ => panic!("Unexpected error: {}", err),
        }
    }

    #[test]
    fn test_prepare_column_names() -> Result<()> {
        let db = Connection::open_in_memory()?;
        db.execute_batch("CREATE TABLE foo(x INTEGER);")?;

        let stmt = db.prepare("SELECT * FROM foo")?;
        assert_eq!(stmt.column_count(), 1);
        assert_eq!(stmt.column_names(), vec!["x"]);

        let stmt = db.prepare("SELECT x AS a, x AS b FROM foo")?;
        assert_eq!(stmt.column_count(), 2);
        assert_eq!(stmt.column_names(), vec!["a", "b"]);
        Ok(())
    }

    #[test]
    fn test_prepare_execute() -> Result<()> {
        let db = Connection::open_in_memory()?;
        db.execute_batch("CREATE TABLE foo(x INTEGER);")?;

        let mut insert_stmt = db.prepare("INSERT INTO foo(x) VALUES(?)")?;
        assert_eq!(insert_stmt.execute([1i32])?, 1);
        assert_eq!(insert_stmt.execute([2i32])?, 1);
        assert_eq!(insert_stmt.execute([3i32])?, 1);

        assert_eq!(insert_stmt.execute(["hello"])?, 1);
        assert_eq!(insert_stmt.execute(["goodbye"])?, 1);
        assert_eq!(insert_stmt.execute([types::Null])?, 1);

        let mut update_stmt = db.prepare("UPDATE foo SET x=? WHERE x<?")?;
        assert_eq!(update_stmt.execute([3i32, 3i32])?, 2);
        assert_eq!(update_stmt.execute([3i32, 3i32])?, 0);
        assert_eq!(update_stmt.execute([8i32, 8i32])?, 3);
        Ok(())
    }

    #[test]
    fn test_prepare_query() -> Result<()> {
        let db = Connection::open_in_memory()?;
        db.execute_batch("CREATE TABLE foo(x INTEGER);")?;

        let mut insert_stmt = db.prepare("INSERT INTO foo(x) VALUES(?)")?;
        assert_eq!(insert_stmt.execute([1i32])?, 1);
        assert_eq!(insert_stmt.execute([2i32])?, 1);
        assert_eq!(insert_stmt.execute([3i32])?, 1);

        let mut query = db.prepare("SELECT x FROM foo WHERE x < ? ORDER BY x DESC")?;
        {
            let mut rows = query.query([4i32])?;
            let mut v = Vec::<i32>::new();

            while let Some(row) = rows.next()? {
                v.push(row.get(0)?);
            }

            assert_eq!(v, [3i32, 2, 1]);
        }

        {
            let mut rows = query.query([3i32])?;
            let mut v = Vec::<i32>::new();

            while let Some(row) = rows.next()? {
                v.push(row.get(0)?);
            }

            assert_eq!(v, [2i32, 1]);
        }
        Ok(())
    }

    #[test]
    fn test_query_map() -> Result<()> {
        let db = Connection::open_in_memory()?;
        let sql = "BEGIN;
                   CREATE TABLE foo(x INTEGER, y TEXT);
                   INSERT INTO foo VALUES(4, \"hello\");
                   INSERT INTO foo VALUES(3, \", \");
                   INSERT INTO foo VALUES(2, \"world\");
                   INSERT INTO foo VALUES(1, \"!\");
                   END;";
        db.execute_batch(sql)?;

        let mut query = db.prepare("SELECT x, y FROM foo ORDER BY x DESC")?;
        let results: Result<Vec<String>> = query.query([])?.map(|row| row.get(1)).collect();

        assert_eq!(results?.concat(), "hello, world!");
        Ok(())
    }

    #[test]
    fn test_query_row() -> Result<()> {
        let db = Connection::open_in_memory()?;
        let sql = "BEGIN;
                   CREATE TABLE foo(x INTEGER);
                   INSERT INTO foo VALUES(1);
                   INSERT INTO foo VALUES(2);
                   INSERT INTO foo VALUES(3);
                   INSERT INTO foo VALUES(4);
                   END;";
        db.execute_batch(sql)?;

        assert_eq!(
            10i64,
            db.query_row::<i64, _, _>("SELECT SUM(x) FROM foo", [], |r| r.get(0))?
        );

        let result: Result<i64> = db.query_row("SELECT x FROM foo WHERE x > 5", [], |r| r.get(0));
        match result.unwrap_err() {
            Error::QueryReturnedNoRows => (),
            err => panic!("Unexpected error {}", err),
        }

        let bad_query_result = db.query_row("NOT A PROPER QUERY; test123", [], |_| Ok(()));

        assert!(bad_query_result.is_err());
        Ok(())
    }

    #[test]
    fn test_optional() -> Result<()> {
        let db = Connection::open_in_memory()?;

        let result: Result<i64> = db.query_row("SELECT 1 WHERE 0 <> 0", [], |r| r.get(0));
        let result = result.optional();
        match result? {
            None => (),
            _ => panic!("Unexpected result"),
        }

        let result: Result<i64> = db.query_row("SELECT 1 WHERE 0 == 0", [], |r| r.get(0));
        let result = result.optional();
        match result? {
            Some(1) => (),
            _ => panic!("Unexpected result"),
        }

        let bad_query_result: Result<i64> = db.query_row("NOT A PROPER QUERY", [], |r| r.get(0));
        let bad_query_result = bad_query_result.optional();
        assert!(bad_query_result.is_err());
        Ok(())
    }

    #[test]
    fn test_pragma_query_row() -> Result<()> {
        let db = Connection::open_in_memory()?;
        assert_eq!(
            "memory",
            db.query_row::<String, _, _>("PRAGMA journal_mode", [], |r| r.get(0))?
        );
        let mode = db.query_row::<String, _, _>("PRAGMA journal_mode=off", [], |r| r.get(0))?;
        if cfg!(features = "bundled") {
            assert_eq!(mode, "off");
        } else {
            // Note: system SQLite on macOS defaults to "off" rather than
            // "memory" for the journal mode (which cannot be changed for
            // in-memory connections). This seems like it's *probably* legal
            // according to the docs below, so we relax this test when not
            // bundling:
            //
            // From https://www.sqlite.org/pragma.html#pragma_journal_mode
            // > Note that the journal_mode for an in-memory database is either
            // > MEMORY or OFF and can not be changed to a different value. An
            // > attempt to change the journal_mode of an in-memory database to
            // > any setting other than MEMORY or OFF is ignored.
            assert!(mode == "memory" || mode == "off", "Got mode {:?}", mode);
        }

        Ok(())
    }

    #[test]
    fn test_prepare_failures() -> Result<()> {
        let db = Connection::open_in_memory()?;
        db.execute_batch("CREATE TABLE foo(x INTEGER);")?;

        let err = db.prepare("SELECT * FROM does_not_exist").unwrap_err();
        assert!(format!("{}", err).contains("does_not_exist"));
        Ok(())
    }

    #[test]
    fn test_last_insert_rowid() -> Result<()> {
        let db = Connection::open_in_memory()?;
        db.execute_batch("CREATE TABLE foo(x INTEGER PRIMARY KEY)")?;
        db.execute_batch("INSERT INTO foo DEFAULT VALUES")?;

        assert_eq!(db.last_insert_rowid(), 1);

        let mut stmt = db.prepare("INSERT INTO foo DEFAULT VALUES")?;
        for _ in 0i32..9 {
            stmt.execute([])?;
        }
        assert_eq!(db.last_insert_rowid(), 10);
        Ok(())
    }

    #[test]
    fn test_is_autocommit() -> Result<()> {
        let db = Connection::open_in_memory()?;
        assert!(
            db.is_autocommit(),
            "autocommit expected to be active by default"
        );
        Ok(())
    }

    #[test]
    #[cfg(feature = "modern_sqlite")]
    fn test_is_busy() -> Result<()> {
        let db = Connection::open_in_memory()?;
        assert!(!db.is_busy());
        let mut stmt = db.prepare("PRAGMA schema_version")?;
        assert!(!db.is_busy());
        {
            let mut rows = stmt.query([])?;
            assert!(!db.is_busy());
            let row = rows.next()?;
            assert!(db.is_busy());
            assert!(row.is_some());
        }
        assert!(!db.is_busy());
        Ok(())
    }

    #[test]
    fn test_statement_debugging() -> Result<()> {
        let db = Connection::open_in_memory()?;
        let query = "SELECT 12345";
        let stmt = db.prepare(query)?;

        assert!(format!("{:?}", stmt).contains(query));
        Ok(())
    }

    #[test]
    fn test_notnull_constraint_error() -> Result<()> {
        // extended error codes for constraints were added in SQLite 3.7.16; if we're
        // running on our bundled version, we know the extended error code exists.
        #[cfg(feature = "modern_sqlite")]
        fn check_extended_code(extended_code: c_int) {
            assert_eq!(extended_code, ffi::SQLITE_CONSTRAINT_NOTNULL);
        }
        #[cfg(not(feature = "modern_sqlite"))]
        fn check_extended_code(_extended_code: c_int) {}

        let db = Connection::open_in_memory()?;
        db.execute_batch("CREATE TABLE foo(x NOT NULL)")?;

        let result = db.execute("INSERT INTO foo (x) VALUES (NULL)", []);
        assert!(result.is_err());

        match result.unwrap_err() {
            Error::SqliteFailure(err, _) => {
                assert_eq!(err.code, ErrorCode::ConstraintViolation);
                check_extended_code(err.extended_code);
            }
            err => panic!("Unexpected error {}", err),
        }
        Ok(())
    }

    #[test]
    fn test_version_string() {
        let n = version_number();
        let major = n / 1_000_000;
        let minor = (n % 1_000_000) / 1_000;
        let patch = n % 1_000;

        assert!(version().contains(&format!("{}.{}.{}", major, minor, patch)));
    }

    #[test]
    #[cfg(feature = "functions")]
    fn test_interrupt() -> Result<()> {
        let db = Connection::open_in_memory()?;

        let interrupt_handle = db.get_interrupt_handle();

        db.create_scalar_function(
            "interrupt",
            0,
            crate::functions::FunctionFlags::default(),
            move |_| {
                interrupt_handle.interrupt();
                Ok(0)
            },
        )?;

        let mut stmt =
            db.prepare("SELECT interrupt() FROM (SELECT 1 UNION SELECT 2 UNION SELECT 3)")?;

        let result: Result<Vec<i32>> = stmt.query([])?.map(|r| r.get(0)).collect();

        match result.unwrap_err() {
            Error::SqliteFailure(err, _) => {
                assert_eq!(err.code, ErrorCode::OperationInterrupted);
            }
            err => {
                panic!("Unexpected error {}", err);
            }
        }
        Ok(())
    }

    #[test]
    fn test_interrupt_close() {
        let db = checked_memory_handle();
        let handle = db.get_interrupt_handle();
        handle.interrupt();
        db.close().unwrap();
        handle.interrupt();

        // Look at it's internals to see if we cleared it out properly.
        let db_guard = handle.db_lock.lock().unwrap();
        assert!(db_guard.is_null());
        // It would be nice to test that we properly handle close/interrupt
        // running at the same time, but it seems impossible to do with any
        // degree of reliability.
    }

    #[test]
    fn test_get_raw() -> Result<()> {
        let db = Connection::open_in_memory()?;
        db.execute_batch("CREATE TABLE foo(i, x);")?;
        let vals = ["foobar", "1234", "qwerty"];
        let mut insert_stmt = db.prepare("INSERT INTO foo(i, x) VALUES(?, ?)")?;
        for (i, v) in vals.iter().enumerate() {
            let i_to_insert = i as i64;
            assert_eq!(insert_stmt.execute(params![i_to_insert, v])?, 1);
        }

        let mut query = db.prepare("SELECT i, x FROM foo")?;
        let mut rows = query.query([])?;

        while let Some(row) = rows.next()? {
            let i = row.get_ref(0)?.as_i64()?;
            let expect = vals[i as usize];
            let x = row.get_ref("x")?.as_str()?;
            assert_eq!(x, expect);
        }

        let mut query = db.prepare("SELECT x FROM foo")?;
        let rows = query.query_map([], |row| {
            let x = row.get_ref(0)?.as_str()?; // check From<FromSqlError> for Error
            Ok(x[..].to_owned())
        })?;

        for (i, row) in rows.enumerate() {
            assert_eq!(row?, vals[i]);
        }
        Ok(())
    }

    #[test]
    fn test_from_handle() -> Result<()> {
        let db = Connection::open_in_memory()?;
        let handle = unsafe { db.handle() };
        {
            let db = unsafe { Connection::from_handle(handle) }?;
            db.execute_batch("PRAGMA VACUUM")?;
        }
        db.close().unwrap();
        Ok(())
    }

    mod query_and_then_tests {

        use super::*;

        #[derive(Debug)]
        enum CustomError {
            SomeError,
            Sqlite(Error),
        }

        impl fmt::Display for CustomError {
            fn fmt(&self, f: &mut fmt::Formatter<'_>) -> Result<(), fmt::Error> {
                match *self {
                    CustomError::SomeError => write!(f, "my custom error"),
                    CustomError::Sqlite(ref se) => write!(f, "my custom error: {}", se),
                }
            }
        }

        impl StdError for CustomError {
            fn description(&self) -> &str {
                "my custom error"
            }

            fn cause(&self) -> Option<&dyn StdError> {
                match *self {
                    CustomError::SomeError => None,
                    CustomError::Sqlite(ref se) => Some(se),
                }
            }
        }

        impl From<Error> for CustomError {
            fn from(se: Error) -> CustomError {
                CustomError::Sqlite(se)
            }
        }

        type CustomResult<T> = Result<T, CustomError>;

        #[test]
        fn test_query_and_then() -> Result<()> {
            let db = Connection::open_in_memory()?;
            let sql = "BEGIN;
                       CREATE TABLE foo(x INTEGER, y TEXT);
                       INSERT INTO foo VALUES(4, \"hello\");
                       INSERT INTO foo VALUES(3, \", \");
                       INSERT INTO foo VALUES(2, \"world\");
                       INSERT INTO foo VALUES(1, \"!\");
                       END;";
            db.execute_batch(sql)?;

            let mut query = db.prepare("SELECT x, y FROM foo ORDER BY x DESC")?;
            let results: Result<Vec<String>> =
                query.query_and_then([], |row| row.get(1))?.collect();

            assert_eq!(results?.concat(), "hello, world!");
            Ok(())
        }

        #[test]
        fn test_query_and_then_fails() -> Result<()> {
            let db = Connection::open_in_memory()?;
            let sql = "BEGIN;
                       CREATE TABLE foo(x INTEGER, y TEXT);
                       INSERT INTO foo VALUES(4, \"hello\");
                       INSERT INTO foo VALUES(3, \", \");
                       INSERT INTO foo VALUES(2, \"world\");
                       INSERT INTO foo VALUES(1, \"!\");
                       END;";
            db.execute_batch(sql)?;

            let mut query = db.prepare("SELECT x, y FROM foo ORDER BY x DESC")?;
            let bad_type: Result<Vec<f64>> = query.query_and_then([], |row| row.get(1))?.collect();

            match bad_type.unwrap_err() {
                Error::InvalidColumnType(..) => (),
                err => panic!("Unexpected error {}", err),
            }

            let bad_idx: Result<Vec<String>> =
                query.query_and_then([], |row| row.get(3))?.collect();

            match bad_idx.unwrap_err() {
                Error::InvalidColumnIndex(_) => (),
                err => panic!("Unexpected error {}", err),
            }
            Ok(())
        }

        #[test]
        fn test_query_and_then_custom_error() -> CustomResult<()> {
            let db = Connection::open_in_memory()?;
            let sql = "BEGIN;
                       CREATE TABLE foo(x INTEGER, y TEXT);
                       INSERT INTO foo VALUES(4, \"hello\");
                       INSERT INTO foo VALUES(3, \", \");
                       INSERT INTO foo VALUES(2, \"world\");
                       INSERT INTO foo VALUES(1, \"!\");
                       END;";
            db.execute_batch(sql)?;

            let mut query = db.prepare("SELECT x, y FROM foo ORDER BY x DESC")?;
            let results: CustomResult<Vec<String>> = query
                .query_and_then([], |row| row.get(1).map_err(CustomError::Sqlite))?
                .collect();

            assert_eq!(results?.concat(), "hello, world!");
            Ok(())
        }

        #[test]
        fn test_query_and_then_custom_error_fails() -> Result<()> {
            let db = Connection::open_in_memory()?;
            let sql = "BEGIN;
                       CREATE TABLE foo(x INTEGER, y TEXT);
                       INSERT INTO foo VALUES(4, \"hello\");
                       INSERT INTO foo VALUES(3, \", \");
                       INSERT INTO foo VALUES(2, \"world\");
                       INSERT INTO foo VALUES(1, \"!\");
                       END;";
            db.execute_batch(sql)?;

            let mut query = db.prepare("SELECT x, y FROM foo ORDER BY x DESC")?;
            let bad_type: CustomResult<Vec<f64>> = query
                .query_and_then([], |row| row.get(1).map_err(CustomError::Sqlite))?
                .collect();

            match bad_type.unwrap_err() {
                CustomError::Sqlite(Error::InvalidColumnType(..)) => (),
                err => panic!("Unexpected error {}", err),
            }

            let bad_idx: CustomResult<Vec<String>> = query
                .query_and_then([], |row| row.get(3).map_err(CustomError::Sqlite))?
                .collect();

            match bad_idx.unwrap_err() {
                CustomError::Sqlite(Error::InvalidColumnIndex(_)) => (),
                err => panic!("Unexpected error {}", err),
            }

            let non_sqlite_err: CustomResult<Vec<String>> = query
                .query_and_then([], |_| Err(CustomError::SomeError))?
                .collect();

            match non_sqlite_err.unwrap_err() {
                CustomError::SomeError => (),
                err => panic!("Unexpected error {}", err),
            }
            Ok(())
        }

        #[test]
        fn test_query_row_and_then_custom_error() -> CustomResult<()> {
            let db = Connection::open_in_memory()?;
            let sql = "BEGIN;
                       CREATE TABLE foo(x INTEGER, y TEXT);
                       INSERT INTO foo VALUES(4, \"hello\");
                       END;";
            db.execute_batch(sql)?;

            let query = "SELECT x, y FROM foo ORDER BY x DESC";
            let results: CustomResult<String> =
                db.query_row_and_then(query, [], |row| row.get(1).map_err(CustomError::Sqlite));

            assert_eq!(results?, "hello");
            Ok(())
        }

        #[test]
        fn test_query_row_and_then_custom_error_fails() -> Result<()> {
            let db = Connection::open_in_memory()?;
            let sql = "BEGIN;
                       CREATE TABLE foo(x INTEGER, y TEXT);
                       INSERT INTO foo VALUES(4, \"hello\");
                       END;";
            db.execute_batch(sql)?;

            let query = "SELECT x, y FROM foo ORDER BY x DESC";
            let bad_type: CustomResult<f64> =
                db.query_row_and_then(query, [], |row| row.get(1).map_err(CustomError::Sqlite));

            match bad_type.unwrap_err() {
                CustomError::Sqlite(Error::InvalidColumnType(..)) => (),
                err => panic!("Unexpected error {}", err),
            }

            let bad_idx: CustomResult<String> =
                db.query_row_and_then(query, [], |row| row.get(3).map_err(CustomError::Sqlite));

            match bad_idx.unwrap_err() {
                CustomError::Sqlite(Error::InvalidColumnIndex(_)) => (),
                err => panic!("Unexpected error {}", err),
            }

            let non_sqlite_err: CustomResult<String> =
                db.query_row_and_then(query, [], |_| Err(CustomError::SomeError));

            match non_sqlite_err.unwrap_err() {
                CustomError::SomeError => (),
                err => panic!("Unexpected error {}", err),
            }
            Ok(())
        }
    }

    #[test]
    fn test_dynamic() -> Result<()> {
        let db = Connection::open_in_memory()?;
        let sql = "BEGIN;
                       CREATE TABLE foo(x INTEGER, y TEXT);
                       INSERT INTO foo VALUES(4, \"hello\");
                       END;";
        db.execute_batch(sql)?;

        db.query_row("SELECT * FROM foo", [], |r| {
            assert_eq!(2, r.as_ref().column_count());
            Ok(())
        })
    }
    #[test]
    fn test_dyn_box() -> Result<()> {
        let db = Connection::open_in_memory()?;
        db.execute_batch("CREATE TABLE foo(x INTEGER);")?;
        let b: Box<dyn ToSql> = Box::new(5);
        db.execute("INSERT INTO foo VALUES(?)", [b])?;
        db.query_row("SELECT x FROM foo", [], |r| {
            assert_eq!(5, r.get_unwrap::<_, i32>(0));
            Ok(())
        })
    }

    #[test]
    fn test_params() -> Result<()> {
        let db = Connection::open_in_memory()?;
        db.query_row(
            "SELECT
            ?, ?, ?, ?, ?, ?, ?, ?, ?, ?,
            ?, ?, ?, ?, ?, ?, ?, ?, ?, ?,
            ?, ?, ?, ?, ?, ?, ?, ?, ?, ?,
            ?, ?, ?, ?;",
            params![
                1, 1, 1, 1, 1, 1, 1, 1, 1, 1, 1, 1, 1, 1, 1, 1, 1, 1, 1, 1, 1, 1, 1, 1, 1, 1, 1, 1,
                1, 1, 1, 1, 1, 1,
            ],
            |r| {
                assert_eq!(1, r.get_unwrap::<_, i32>(0));
                Ok(())
            },
        )
    }

    #[test]
    #[cfg(not(feature = "extra_check"))]
    fn test_alter_table() -> Result<()> {
        let db = Connection::open_in_memory()?;
        db.execute_batch("CREATE TABLE x(t);")?;
        // `execute_batch` should be used but `execute` should also work
        db.execute("ALTER TABLE x RENAME TO y;", [])?;
        Ok(())
    }

    #[test]
    fn test_batch() -> Result<()> {
        let db = Connection::open_in_memory()?;
        let sql = r"
             CREATE TABLE tbl1 (col);
             CREATE TABLE tbl2 (col);
             ";
        let batch = Batch::new(&db, sql);
        for stmt in batch {
            let mut stmt = stmt?;
            stmt.execute([])?;
        }
        Ok(())
    }

    #[test]
    #[cfg(all(feature = "bundled", not(feature = "bundled-sqlcipher")))] // SQLite >= 3.35.0
    fn test_returning() -> Result<()> {
        let db = Connection::open_in_memory()?;
        db.execute_batch("CREATE TABLE foo(x INTEGER PRIMARY KEY)")?;
        let row_id =
            db.query_row::<i64, _, _>("INSERT INTO foo DEFAULT VALUES RETURNING ROWID", [], |r| {
                r.get(0)
            })?;
        assert_eq!(row_id, 1);
        Ok(())
    }

    #[test]
    #[cfg(feature = "modern_sqlite")]
    fn test_cache_flush() -> Result<()> {
        let db = Connection::open_in_memory()?;
        db.cache_flush()
    }

    #[test]
    #[cfg(feature = "modern_sqlite")]
    pub fn db_readonly() -> Result<()> {
        let db = Connection::open_in_memory()?;
        assert!(!db.is_readonly(super::MAIN_DB)?);
        Ok(())
    }
}<|MERGE_RESOLUTION|>--- conflicted
+++ resolved
@@ -721,15 +721,11 @@
         stmt.check_no_tail()?;
         let mut rows = stmt.query(params)?;
 
-<<<<<<< HEAD
-        let result = rows.get_expected_row().map_err(E::from).and_then(|r| f(r));
+        let result = rows.get_expected_row().map_err(E::from).and_then(f);
         if result.is_ok() {
             rows.next()?; // needed for INSERT ... RETURNING ...; statements
         }
         result
-=======
-        rows.get_expected_row().map_err(E::from).and_then(f)
->>>>>>> f54e550b
     }
 
     /// Prepare a SQL statement for execution.
