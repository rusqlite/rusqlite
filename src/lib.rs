//! Rusqlite is an ergonomic wrapper for using SQLite from Rust. It attempts to expose
//! an interface similar to [rust-postgres](https://github.com/sfackler/rust-postgres).
//!
//! ```rust
//! extern crate rusqlite;
//! extern crate time;
//!
//! use time::Timespec;
//! use rusqlite::Connection;
//!
//! #[derive(Debug)]
//! struct Person {
//!     id: i32,
//!     name: String,
//!     time_created: Timespec,
//!     data: Option<Vec<u8>>
//! }
//!
//! fn main() {
//!     let conn = Connection::open_in_memory().unwrap();
//!
//!     conn.execute("CREATE TABLE person (
//!                   id              INTEGER PRIMARY KEY,
//!                   name            TEXT NOT NULL,
//!                   time_created    TEXT NOT NULL,
//!                   data            BLOB
//!                   )", &[]).unwrap();
//!     let me = Person {
//!         id: 0,
//!         name: "Steven".to_string(),
//!         time_created: time::get_time(),
//!         data: None
//!     };
//!     conn.execute("INSERT INTO person (name, time_created, data)
//!                   VALUES ($1, $2, $3)",
//!                  &[&me.name, &me.time_created, &me.data]).unwrap();
//!
//!     let mut stmt = conn.prepare("SELECT id, name, time_created, data FROM person").unwrap();
//!     let mut person_iter = stmt.query_map(&[], |row| {
//!         Person {
//!             id: row.get(0),
//!             name: row.get(1),
//!             time_created: row.get(2),
//!             data: row.get(3)
//!         }
//!     }).unwrap();
//!
//!     for person in person_iter {
//!         println!("Found person {:?}", person.unwrap());
//!     }
//! }
//! ```
extern crate libc;
extern crate libsqlite3_sys as ffi;
#[macro_use]
extern crate bitflags;
#[cfg(test)]
#[macro_use]
extern crate lazy_static;

use std::default::Default;
use std::convert;
use std::mem;
use std::ptr;
use std::fmt;
use std::path::{Path, PathBuf};
use std::error;
use std::rc::Rc;
use std::cell::{RefCell, Cell};
use std::ffi::{CStr, CString};
use std::result;
use std::str;
use libc::{c_int, c_void, c_char};

use types::{ToSql, FromSql};

pub use transaction::{SqliteTransaction, Transaction, TransactionBehavior};

#[cfg(feature = "load_extension")]
pub use load_extension_guard::{SqliteLoadExtensionGuard, LoadExtensionGuard};

pub mod types;
mod transaction;
mod named_params;
#[cfg(feature = "load_extension")]mod load_extension_guard;
#[cfg(feature = "trace")]pub mod trace;
#[cfg(feature = "backup")]pub mod backup;
#[cfg(feature = "functions")] pub mod functions;

/// Old name for `Result`. `SqliteResult` is deprecated.
pub type SqliteResult<T> = Result<T>;

/// A typedef of the result returned by many methods.
pub type Result<T> = result::Result<T, Error>;

unsafe fn errmsg_to_string(errmsg: *const c_char) -> String {
    let c_slice = CStr::from_ptr(errmsg).to_bytes();
    let utf8_str = str::from_utf8(c_slice);
    utf8_str.unwrap_or("Invalid string encoding").to_string()
}

/// Old name for `Error`. `SqliteError` is deprecated.
pub type SqliteError = Error;

/// Encompasses an error result from a call to the SQLite C API.
#[derive(Debug, PartialEq)]
pub struct Error {
    /// The error code returned by a SQLite C API call. See [SQLite Result
    /// Codes](http://www.sqlite.org/rescode.html) for details.
    pub code: c_int,

    /// The error message provided by [sqlite3_errmsg](http://www.sqlite.org/c3ref/errcode.html),
    /// if possible, or a generic error message based on `code` otherwise.
    pub message: String,
}

impl fmt::Display for Error {
    fn fmt(&self, f: &mut fmt::Formatter) -> fmt::Result {
        write!(f, "{} (SQLite error {})", self.message, self.code)
    }
}

impl error::Error for Error {
    fn description(&self) -> &str {
        &self.message
    }
}

impl Error {
    fn from_handle(db: *mut ffi::Struct_sqlite3, code: c_int) -> Error {
        let message = if db.is_null() {
            ffi::code_to_str(code).to_string()
        } else {
            unsafe { errmsg_to_string(ffi::sqlite3_errmsg(db)) }
        };
        Error {
            code: code,
            message: message,
        }
    }
}

fn str_to_cstring(s: &str) -> Result<CString> {
    CString::new(s).map_err(|_| {
        Error {
            code: ffi::SQLITE_MISUSE,
            message: format!("Could not convert string {} to C-combatible string", s),
        }
    })
}

fn path_to_cstring(p: &Path) -> Result<CString> {
    let s = try!(p.to_str().ok_or(Error {
        code: ffi::SQLITE_MISUSE,
        message: format!("Could not convert path {} to UTF-8 string",
                         p.to_string_lossy()),
    }));
    str_to_cstring(s)
}

/// Name for a database within a SQLite connection.
pub enum DatabaseName<'a> {
    /// The main database.
    Main,

    /// The temporary database (e.g., any "CREATE TEMPORARY TABLE" tables).
    Temp,

    /// A database that has been attached via "ATTACH DATABASE ...".
    Attached(&'a str),
}

// Currently DatabaseName is only used by the backup mod, so hide this (private)
// impl to avoid dead code warnings.
#[cfg(feature = "backup")]
impl<'a> DatabaseName<'a> {
    fn to_cstring(self) -> Result<CString> {
        use self::DatabaseName::{Main, Temp, Attached};
        match self {
            Main => str_to_cstring("main"),
            Temp => str_to_cstring("temp"),
            Attached(s) => str_to_cstring(s),
        }
    }
}

/// Old name for `Connection`. `SqliteConnection` is deprecated.
pub type SqliteConnection = Connection;

/// A connection to a SQLite database.
pub struct Connection {
    db: RefCell<InnerConnection>,
    path: Option<PathBuf>,
}

unsafe impl Send for Connection {}

impl Connection {
    /// Open a new connection to a SQLite database.
    ///
    /// `Connection::open(path)` is equivalent to `Connection::open_with_flags(path,
    /// SQLITE_OPEN_READ_WRITE | SQLITE_OPEN_CREATE)`.
    ///
    /// # Failure
    ///
    /// Will return `Err` if `path` cannot be converted to a C-compatible string or if the
    /// underlying SQLite open call fails.
    pub fn open<P: AsRef<Path>>(path: P) -> Result<Connection> {
        let flags = Default::default();
        Connection::open_with_flags(path, flags)
    }

    /// Open a new connection to an in-memory SQLite database.
    ///
    /// # Failure
    ///
    /// Will return `Err` if the underlying SQLite open call fails.
    pub fn open_in_memory() -> Result<Connection> {
        let flags = Default::default();
        Connection::open_in_memory_with_flags(flags)
    }

    /// Open a new connection to a SQLite database.
    ///
    /// Database Connection](http://www.sqlite.org/c3ref/open.html) for a description of valid
    /// flag combinations.
    ///
    /// # Failure
    ///
    /// Will return `Err` if `path` cannot be converted to a C-compatible string or if the
    /// underlying SQLite open call fails.
    pub fn open_with_flags<P: AsRef<Path>>(path: P,
                                           flags: OpenFlags)
        -> Result<Connection> {
            let c_path = try!(path_to_cstring(path.as_ref()));
            InnerConnection::open_with_flags(&c_path, flags).map(|db| {
                Connection {
                    db: RefCell::new(db),
                    path: Some(path.as_ref().to_path_buf()),
                }
            })
        }

    /// Open a new connection to an in-memory SQLite database.
    ///
    /// Database Connection](http://www.sqlite.org/c3ref/open.html) for a description of valid
    /// flag combinations.
    ///
    /// # Failure
    ///
    /// Will return `Err` if the underlying SQLite open call fails.
    pub fn open_in_memory_with_flags(flags: OpenFlags) -> Result<Connection> {
        let c_memory = try!(str_to_cstring(":memory:"));
        InnerConnection::open_with_flags(&c_memory, flags).map(|db| {
            Connection {
                db: RefCell::new(db),
                path: None,
            }
        })
    }

    /// Begin a new transaction with the default behavior (DEFERRED).
    ///
    /// The transaction defaults to rolling back when it is dropped. If you want the transaction to
    /// commit, you must call `commit` or `set_commit`.
    ///
    /// ## Example
    ///
    /// ```rust,no_run
    /// # use rusqlite::{Connection, Result};
    /// # fn do_queries_part_1(conn: &Connection) -> Result<()> { Ok(()) }
    /// # fn do_queries_part_2(conn: &Connection) -> Result<()> { Ok(()) }
    /// fn perform_queries(conn: &Connection) -> Result<()> {
    ///     let tx = try!(conn.transaction());
    ///
    ///     try!(do_queries_part_1(conn)); // tx causes rollback if this fails
    ///     try!(do_queries_part_2(conn)); // tx causes rollback if this fails
    ///
    ///     tx.commit()
    /// }
    /// ```
    ///
    /// # Failure
    ///
    /// Will return `Err` if the underlying SQLite call fails.
    pub fn transaction<'a>(&'a self) -> Result<Transaction<'a>> {
        Transaction::new(self, TransactionBehavior::Deferred)
    }

    /// Begin a new transaction with a specified behavior.
    ///
    /// See `transaction`.
    ///
    /// # Failure
    ///
    /// Will return `Err` if the underlying SQLite call fails.
    pub fn transaction_with_behavior<'a>(&'a self,
                                         behavior: TransactionBehavior)
        -> Result<Transaction<'a>> {
            Transaction::new(self, behavior)
        }

    /// Convenience method to run multiple SQL statements (that cannot take any parameters).
    ///
    /// Uses [sqlite3_exec](http://www.sqlite.org/c3ref/exec.html) under the hood.
    ///
    /// ## Example
    ///
    /// ```rust,no_run
    /// # use rusqlite::{Connection, Result};
    /// fn create_tables(conn: &Connection) -> Result<()> {
    ///     conn.execute_batch("BEGIN;
    ///                         CREATE TABLE foo(x INTEGER);
    ///                         CREATE TABLE bar(y TEXT);
    ///                         COMMIT;")
    /// }
    /// ```
    ///
    /// # Failure
    ///
    /// Will return `Err` if `sql` cannot be converted to a C-compatible string or if the
    /// underlying SQLite call fails.
    pub fn execute_batch(&self, sql: &str) -> Result<()> {
        self.db.borrow_mut().execute_batch(sql)
    }

    /// Convenience method to prepare and execute a single SQL statement.
    ///
    /// On success, returns the number of rows that were changed or inserted or deleted (via
    /// `sqlite3_changes`).
    ///
    /// ## Example
    ///
    /// ```rust,no_run
    /// # use rusqlite::{Connection};
    /// fn update_rows(conn: &Connection) {
    ///     match conn.execute("UPDATE foo SET bar = 'baz' WHERE qux = ?", &[&1i32]) {
    ///         Ok(updated) => println!("{} rows were updated", updated),
    ///         Err(err) => println!("update failed: {}", err),
    ///     }
    /// }
    /// ```
    ///
    /// # Failure
    ///
    /// Will return `Err` if `sql` cannot be converted to a C-compatible string or if the
    /// underlying SQLite call fails.
    pub fn execute(&self, sql: &str, params: &[&ToSql]) -> Result<c_int> {
        self.prepare(sql).and_then(|mut stmt| stmt.execute(params))
    }

    /// Get the SQLite rowid of the most recent successful INSERT.
    ///
    /// Uses [sqlite3_last_insert_rowid](https://www.sqlite.org/c3ref/last_insert_rowid.html) under
    /// the hood.
    pub fn last_insert_rowid(&self) -> i64 {
        self.db.borrow_mut().last_insert_rowid()
    }

    /// Convenience method to execute a query that is expected to return a single row.
    ///
    /// ## Example
    ///
    /// ```rust,no_run
    /// # use rusqlite::{Result,Connection};
    /// fn preferred_locale(conn: &Connection) -> Result<String> {
    ///     conn.query_row("SELECT value FROM preferences WHERE name='locale'", &[], |row| {
    ///         row.get(0)
    ///     })
    /// }
    /// ```
    ///
    /// If the query returns more than one row, all rows except the first are ignored.
    ///
    /// # Failure
    ///
    /// Will return `Err` if `sql` cannot be converted to a C-compatible string or if the
    /// underlying SQLite call fails.
    pub fn query_row<T, F>(&self, sql: &str, params: &[&ToSql], f: F) -> Result<T>
        where F: FnOnce(Row) -> T
    {
        let mut stmt = try!(self.prepare(sql));
        let mut rows = try!(stmt.query(params));

        rows.get_expected_row().map(f)
    }

    /// Convenience method to execute a query that is expected to return a single row,
    /// and execute a mapping via `f` on that returned row with the possibility of failure.
    /// The `Result` type of `f` must implement `std::convert::From<Error>`.
    ///
    /// ## Example
    ///
    /// ```rust,no_run
    /// # use rusqlite::{Result,Connection};
    /// fn preferred_locale(conn: &Connection) -> Result<String> {
    ///     conn.query_row_and_then("SELECT value FROM preferences WHERE name='locale'", &[], |row| {
    ///         row.get_checked(0)
    ///     })
    /// }
    /// ```
    ///
    /// If the query returns more than one row, all rows except the first are ignored.
    ///
    /// # Failure
    ///
    /// Will return `Err` if `sql` cannot be converted to a C-compatible string or if the
    /// underlying SQLite call fails.
    pub fn query_row_and_then<T, E, F>(&self, sql: &str, params: &[&ToSql], f: F) -> result::Result<T, E>
        where F: FnOnce(Row) -> result::Result<T, E>,
              E: convert::From<Error>
    {
        let mut stmt = try!(self.prepare(sql));
        let mut rows = try!(stmt.query(params));

        rows.get_expected_row().map_err(E::from).and_then(f)
    }

    /// Convenience method to execute a query that is expected to return a single row.
    ///
    /// ## Example
    ///
    /// ```rust,no_run
    /// # use rusqlite::{Result,Connection};
    /// fn preferred_locale(conn: &Connection) -> Result<String> {
    ///     conn.query_row_safe("SELECT value FROM preferences WHERE name='locale'", &[], |row| {
    ///         row.get(0)
    ///     })
    /// }
    /// ```
    ///
    /// If the query returns more than one row, all rows except the first are ignored.
    ///
    /// ## Deprecated
    ///
    /// This method should be considered deprecated. Use `query_row` instead, which now
    /// does exactly the same thing.
    pub fn query_row_safe<T, F>(&self, sql: &str, params: &[&ToSql], f: F) -> Result<T>
        where F: FnOnce(Row) -> T
        {
            self.query_row(sql, params, f)
        }

    /// Prepare a SQL statement for execution.
    ///
    /// ## Example
    ///
    /// ```rust,no_run
    /// # use rusqlite::{Connection, Result};
    /// fn insert_new_people(conn: &Connection) -> Result<()> {
    ///     let mut stmt = try!(conn.prepare("INSERT INTO People (name) VALUES (?)"));
    ///     try!(stmt.execute(&[&"Joe Smith"]));
    ///     try!(stmt.execute(&[&"Bob Jones"]));
    ///     Ok(())
    /// }
    /// ```
    ///
    /// # Failure
    ///
    /// Will return `Err` if `sql` cannot be converted to a C-compatible string or if the
    /// underlying SQLite call fails.
    pub fn prepare<'a>(&'a self, sql: &str) -> Result<Statement<'a>> {
        self.db.borrow_mut().prepare(self, sql)
    }

    /// Close the SQLite connection.
    ///
    /// This is functionally equivalent to the `Drop` implementation for `Connection` except
    /// that it returns any error encountered to the caller.
    ///
    /// # Failure
    ///
    /// Will return `Err` if the underlying SQLite call fails.
    pub fn close(self) -> Result<()> {
        let mut db = self.db.borrow_mut();
        db.close()
    }

    /// Enable loading of SQLite extensions. Strongly consider using `LoadExtensionGuard`
    /// instead of this function.
    ///
    /// ## Example
    ///
    /// ```rust,no_run
    /// # use rusqlite::{Connection, Result};
    /// # use std::path::{Path};
    /// fn load_my_extension(conn: &Connection) -> Result<()> {
    ///     try!(conn.load_extension_enable());
    ///     try!(conn.load_extension(Path::new("my_sqlite_extension"), None));
    ///     conn.load_extension_disable()
    /// }
    /// ```
    ///
    /// # Failure
    ///
    /// Will return `Err` if the underlying SQLite call fails.
    #[cfg(feature = "load_extension")]
    pub fn load_extension_enable(&self) -> Result<()> {
        self.db.borrow_mut().enable_load_extension(1)
    }

    /// Disable loading of SQLite extensions.
    ///
    /// See `load_extension_enable` for an example.
    ///
    /// # Failure
    ///
    /// Will return `Err` if the underlying SQLite call fails.
    #[cfg(feature = "load_extension")]
    pub fn load_extension_disable(&self) -> Result<()> {
        self.db.borrow_mut().enable_load_extension(0)
    }

    /// Load the SQLite extension at `dylib_path`. `dylib_path` is passed through to
    /// `sqlite3_load_extension`, which may attempt OS-specific modifications if the file
    /// cannot be loaded directly.
    ///
    /// If `entry_point` is `None`, SQLite will attempt to find the entry point. If it is not
    /// `None`, the entry point will be passed through to `sqlite3_load_extension`.
    ///
    /// ## Example
    ///
    /// ```rust,no_run
    /// # use rusqlite::{Connection, Result, LoadExtensionGuard};
    /// # use std::path::{Path};
    /// fn load_my_extension(conn: &Connection) -> Result<()> {
    ///     let _guard = try!(LoadExtensionGuard::new(conn));
    ///
    ///     conn.load_extension("my_sqlite_extension", None)
    /// }
    /// ```
    ///
    /// # Failure
    ///
    /// Will return `Err` if the underlying SQLite call fails.
    #[cfg(feature = "load_extension")]
    pub fn load_extension<P: AsRef<Path>>(&self,
                                          dylib_path: P,
                                          entry_point: Option<&str>)
        -> Result<()> {
            self.db.borrow_mut().load_extension(dylib_path.as_ref(), entry_point)
        }

    fn decode_result(&self, code: c_int) -> Result<()> {
        self.db.borrow_mut().decode_result(code)
    }

    fn changes(&self) -> c_int {
        self.db.borrow_mut().changes()
    }

    /// Test for auto-commit mode.
    /// Autocommit mode is on by default.
    pub fn is_autocommit(&self) -> bool {
        self.db.borrow().is_autocommit()
    }

    /// Determine if all associated prepared statements have been reset.
    pub fn is_busy(&self) -> bool {
        self.db.borrow().is_busy()
    }
}

impl fmt::Debug for Connection {
    fn fmt(&self, f: &mut fmt::Formatter) -> fmt::Result {
        f.debug_struct("Connection")
            .field("path", &self.path)
            .finish()
    }
}

struct InnerConnection {
    db: *mut ffi::Struct_sqlite3,
}

/// Old name for `OpenFlags`. `SqliteOpenFlags` is deprecated.
pub type SqliteOpenFlags = OpenFlags;

bitflags! {
    #[doc = "Flags for opening SQLite database connections."]
    #[doc = "See [sqlite3_open_v2](http://www.sqlite.org/c3ref/open.html) for details."]
    #[repr(C)]
    flags OpenFlags: c_int {
        const SQLITE_OPEN_READ_ONLY     = 0x00000001,
        const SQLITE_OPEN_READ_WRITE    = 0x00000002,
        const SQLITE_OPEN_CREATE        = 0x00000004,
        const SQLITE_OPEN_URI           = 0x00000040,
        const SQLITE_OPEN_MEMORY        = 0x00000080,
        const SQLITE_OPEN_NO_MUTEX      = 0x00008000,
        const SQLITE_OPEN_FULL_MUTEX    = 0x00010000,
        const SQLITE_OPEN_SHARED_CACHE  = 0x00020000,
        const SQLITE_OPEN_PRIVATE_CACHE = 0x00040000,
    }
}

impl Default for OpenFlags {
    fn default() -> OpenFlags {
        SQLITE_OPEN_READ_WRITE | SQLITE_OPEN_CREATE | SQLITE_OPEN_NO_MUTEX | SQLITE_OPEN_URI
    }
}

impl InnerConnection {
    fn open_with_flags(c_path: &CString,
                       flags: OpenFlags)
        -> Result<InnerConnection> {
            unsafe {
                let mut db: *mut ffi::sqlite3 = mem::uninitialized();
                let r = ffi::sqlite3_open_v2(c_path.as_ptr(), &mut db, flags.bits(), ptr::null());
                if r != ffi::SQLITE_OK {
                    let e = if db.is_null() {
                        Error {
                            code: r,
                            message: ffi::code_to_str(r).to_string(),
                        }
                    } else {
                        let e = Error::from_handle(db, r);
                        ffi::sqlite3_close(db);
                        e
                    };

                    return Err(e);
                }
                let r = ffi::sqlite3_busy_timeout(db, 5000);
                if r != ffi::SQLITE_OK {
                    let e = Error::from_handle(db, r);
                    ffi::sqlite3_close(db);
                    return Err(e);
                }
                Ok(InnerConnection { db: db })
            }
        }

    fn db(&self) -> *mut ffi::Struct_sqlite3 {
        self.db
    }

    fn decode_result(&mut self, code: c_int) -> Result<()> {
        if code == ffi::SQLITE_OK {
            Ok(())
        } else {
            Err(Error::from_handle(self.db(), code))
        }
    }

    unsafe fn decode_result_with_errmsg(&self,
                                        code: c_int,
                                        errmsg: *mut c_char)
        -> Result<()> {
            if code == ffi::SQLITE_OK {
                Ok(())
            } else {
                let message = errmsg_to_string(&*errmsg);
                ffi::sqlite3_free(errmsg as *mut c_void);
                Err(Error {
                    code: code,
                    message: message,
                })
            }
        }

    fn close(&mut self) -> Result<()> {
        unsafe {
            let r = ffi::sqlite3_close(self.db());
            self.db = ptr::null_mut();
            self.decode_result(r)
        }
    }

    fn execute_batch(&mut self, sql: &str) -> Result<()> {
        let c_sql = try!(str_to_cstring(sql));
        unsafe {
            let mut errmsg: *mut c_char = mem::uninitialized();
            let r = ffi::sqlite3_exec(self.db(),
            c_sql.as_ptr(),
            None,
            ptr::null_mut(),
            &mut errmsg);
            self.decode_result_with_errmsg(r, errmsg)
        }
    }

    #[cfg(feature = "load_extension")]
    fn enable_load_extension(&mut self, onoff: c_int) -> Result<()> {
        let r = unsafe { ffi::sqlite3_enable_load_extension(self.db, onoff) };
        self.decode_result(r)
    }

    #[cfg(feature = "load_extension")]
    fn load_extension(&self, dylib_path: &Path, entry_point: Option<&str>) -> Result<()> {
        let dylib_str = try!(path_to_cstring(dylib_path));
        unsafe {
            let mut errmsg: *mut c_char = mem::uninitialized();
            let r = if let Some(entry_point) = entry_point {
                let c_entry = try!(str_to_cstring(entry_point));
                ffi::sqlite3_load_extension(self.db,
                                            dylib_str.as_ptr(),
                                            c_entry.as_ptr(),
                                            &mut errmsg)
            } else {
                ffi::sqlite3_load_extension(self.db, dylib_str.as_ptr(), ptr::null(), &mut errmsg)
            };
            self.decode_result_with_errmsg(r, errmsg)
        }
    }

    fn last_insert_rowid(&self) -> i64 {
        unsafe { ffi::sqlite3_last_insert_rowid(self.db()) }
    }

    fn prepare<'a>(&mut self,
                   conn: &'a Connection,
                   sql: &str)
        -> Result<Statement<'a>> {
            if sql.len() >= ::std::i32::MAX as usize {
                return Err(Error {
                    code: ffi::SQLITE_TOOBIG,
                    message: "statement too long".to_string(),
                });
            }
            let mut c_stmt: *mut ffi::sqlite3_stmt = unsafe { mem::uninitialized() };
            let c_sql = try!(str_to_cstring(sql));
            let r = unsafe {
                let len_with_nul = (sql.len() + 1) as c_int;
                ffi::sqlite3_prepare_v2(self.db(),
                c_sql.as_ptr(),
                len_with_nul,
                &mut c_stmt,
                ptr::null_mut())
            };
            self.decode_result(r).map(|_| Statement::new(conn, c_stmt))
        }

    fn changes(&mut self) -> c_int {
        unsafe { ffi::sqlite3_changes(self.db()) }
    }

    fn is_autocommit(&self) -> bool {
        unsafe{ ffi::sqlite3_get_autocommit(self.db()) != 0 }
    }

    fn is_busy(&self) -> bool {
        let db = self.db();
        unsafe {
            let mut stmt = ffi::sqlite3_next_stmt(db, ptr::null_mut());
            while !stmt.is_null() {
                if ffi::sqlite3_stmt_busy(stmt) != 0 {
                    return true
                }
                stmt = ffi::sqlite3_next_stmt(db, stmt);
            }
        }
        return false
    }
}

impl Drop for InnerConnection {
    #[allow(unused_must_use)]
    fn drop(&mut self) {
        self.close();
    }
}

/// Old name for `Statement`. `SqliteStatement` is deprecated.
pub type SqliteStatement<'conn> = Statement<'conn>;

/// A prepared statement.
pub struct Statement<'conn> {
    conn: &'conn Connection,
    stmt: *mut ffi::sqlite3_stmt,
    needs_reset: bool,
    column_count: c_int,
}

impl<'conn> Statement<'conn> {
    fn new(conn: &Connection, stmt: *mut ffi::sqlite3_stmt) -> Statement {
        Statement {
            conn: conn,
            stmt: stmt,
            needs_reset: false,
            column_count: unsafe { ffi::sqlite3_column_count(stmt) },
        }
    }

    /// Get all the column names in the result set of the prepared statement.
    pub fn column_names(&self) -> Vec<&str> {
        let n = self.column_count;
        let mut cols = Vec::with_capacity(n as usize);
        for i in 0..n {
            let slice = unsafe { CStr::from_ptr(ffi::sqlite3_column_name(self.stmt, i)) };
            let s = str::from_utf8(slice.to_bytes()).unwrap();
            cols.push(s);
        }
        cols
    }

    /// Execute the prepared statement.
    ///
    /// On success, returns the number of rows that were changed or inserted or deleted (via
    /// `sqlite3_changes`).
    ///
    /// ## Example
    ///
    /// ```rust,no_run
    /// # use rusqlite::{Connection, Result};
    /// fn update_rows(conn: &Connection) -> Result<()> {
    ///     let mut stmt = try!(conn.prepare("UPDATE foo SET bar = 'baz' WHERE qux = ?"));
    ///
    ///     try!(stmt.execute(&[&1i32]));
    ///     try!(stmt.execute(&[&2i32]));
    ///
    ///     Ok(())
    /// }
    /// ```
    ///
    /// # Failure
    ///
    /// Will return `Err` if binding parameters fails, the executed statement returns rows (in
    /// which case `query` should be used instead), or the underling SQLite call fails.
    pub fn execute(&mut self, params: &[&ToSql]) -> Result<c_int> {
        unsafe {
            try!(self.bind_parameters(params));
            self.execute_()
        }
    }

    unsafe fn execute_(&mut self) -> Result<c_int> {
        let r = ffi::sqlite3_step(self.stmt);
        ffi::sqlite3_reset(self.stmt);
        match r {
            ffi::SQLITE_DONE => {
                if self.column_count != 0 {
                    Err(Error {
                        code: ffi::SQLITE_MISUSE,
                        message: "Unexpected column count - did you mean to call query?"
                        .to_string(),
                    })
                } else {
                    Ok(self.conn.changes())
                }
            }
            ffi::SQLITE_ROW => {
                Err(Error {
                    code: r,
                    message: "Unexpected row result - did you mean to call query?".to_string(),
                })
            }
            _ => Err(self.conn.decode_result(r).unwrap_err()),
        }
    }

    /// Execute the prepared statement, returning an iterator over the resulting rows.
    ///
    /// ## Example
    ///
    /// ```rust,no_run
    /// # use rusqlite::{Connection, Result};
    /// fn get_names(conn: &Connection) -> Result<Vec<String>> {
    ///     let mut stmt = try!(conn.prepare("SELECT name FROM people"));
    ///     let mut rows = try!(stmt.query(&[]));
    ///
    ///     let mut names = Vec::new();
    ///     for result_row in rows {
    ///         let row = try!(result_row);
    ///         names.push(row.get(0));
    ///     }
    ///
    ///     Ok(names)
    /// }
    /// ```
    ///
    /// # Failure
    ///
    /// Will return `Err` if binding parameters fails.
    pub fn query<'a>(&'a mut self, params: &[&ToSql]) -> Result<Rows<'a>> {
        self.reset_if_needed();

        unsafe {
            try!(self.bind_parameters(params));
        }

        self.needs_reset = true;
        Ok(Rows::new(self))
    }

    /// Executes the prepared statement and maps a function over the resulting
    /// rows.
    ///
    /// Unlike the iterator produced by `query`, the returned iterator does not expose the possibility
    /// for accessing stale rows.
    ///
    /// # Failure
    ///
    /// Will return `Err` if binding parameters fails.
    pub fn query_map<'a, T, F>(&'a mut self,
                               params: &[&ToSql],
                               f: F)
        -> Result<MappedRows<'a, F>>
        where F: FnMut(&Row) -> T
        {
            let row_iter = try!(self.query(params));

            Ok(MappedRows {
                rows: row_iter,
                map: f,
            })
        }

    /// Executes the prepared statement and maps a function over the resulting
    /// rows, where the function returns a `Result` with `Error` type implementing
    /// `std::convert::From<Error>` (so errors can be unified).
    ///
    /// Unlike the iterator produced by `query`, the returned iterator does not expose the possibility
    /// for accessing stale rows.
    ///
    /// # Failure
    ///
    /// Will return `Err` if binding parameters fails.
    pub fn query_and_then<'a, T, E, F>(&'a mut self,
                                       params: &[&ToSql],
                                       f: F)
        -> Result<AndThenRows<'a, F>>
        where E: convert::From<Error>,
              F: FnMut(&Row) -> result::Result<T, E>
              {
                  let row_iter = try!(self.query(params));

                  Ok(AndThenRows {
                      rows: row_iter,
                      map: f,
                  })
              }

    /// Consumes the statement.
    ///
    /// Functionally equivalent to the `Drop` implementation, but allows callers to see any errors
    /// that occur.
    ///
    /// # Failure
    ///
    /// Will return `Err` if the underlying SQLite call fails.
    pub fn finalize(mut self) -> Result<()> {
        self.finalize_()
    }

    unsafe fn bind_parameters(&mut self, params: &[&ToSql]) -> Result<()> {
        assert!(params.len() as c_int == ffi::sqlite3_bind_parameter_count(self.stmt),
        "incorrect number of parameters to query(): expected {}, got {}",
        ffi::sqlite3_bind_parameter_count(self.stmt),
        params.len());

        for (i, p) in params.iter().enumerate() {
            try!(self.conn.decode_result(p.bind_parameter(self.stmt, (i + 1) as c_int)));
        }

        Ok(())
    }

    fn reset_if_needed(&mut self) {
        if self.needs_reset {
            unsafe {
                ffi::sqlite3_reset(self.stmt);
            };
            self.needs_reset = false;
        }
    }

    fn finalize_(&mut self) -> Result<()> {
        let r = unsafe { ffi::sqlite3_finalize(self.stmt) };
        self.stmt = ptr::null_mut();
        self.conn.decode_result(r)
    }
}

impl<'conn> fmt::Debug for Statement<'conn> {
    fn fmt(&self, f: &mut fmt::Formatter) -> fmt::Result {
        let sql = unsafe {
            let c_slice = CStr::from_ptr(ffi::sqlite3_sql(self.stmt)).to_bytes();
            str::from_utf8(c_slice)
        };
        f.debug_struct("Statement")
            .field("conn", self.conn)
            .field("stmt", &self.stmt)
            .field("sql", &sql)
            .finish()
    }
}

impl<'conn> Drop for Statement<'conn> {
    #[allow(unused_must_use)]
    fn drop(&mut self) {
        self.finalize_();
    }
}

/// An iterator over the mapped resulting rows of a query.
pub struct MappedRows<'stmt, F> {
    rows: Rows<'stmt>,
    map: F,
}

impl<'stmt, T, F> Iterator for MappedRows<'stmt, F> where F: FnMut(&Row) -> T
{
    type Item = Result<T>;

    fn next(&mut self) -> Option<Result<T>> {
        self.rows.next().map(|row_result| row_result.map(|row| (self.map)(&row)))
    }
}

/// An iterator over the mapped resulting rows of a query, with an Error type
/// unifying with Error.
pub struct AndThenRows<'stmt, F> {
    rows: Rows<'stmt>,
    map: F,
}

impl<'stmt, T, E, F> Iterator for AndThenRows<'stmt, F>
where E: convert::From<Error>,
      F: FnMut(&Row) -> result::Result<T, E>
{
    type Item = result::Result<T, E>;

    fn next(&mut self) -> Option<Self::Item> {
        self.rows.next().map(|row_result| {
            row_result.map_err(E::from)
            .and_then(|row| (self.map)(&row))
        })
    }
}

/// Old name for `Rows`. `SqliteRows` is deprecated.
pub type SqliteRows<'stmt> = Rows<'stmt>;

/// An iterator over the resulting rows of a query.
///
/// ## Warning
///
/// Due to the way SQLite returns result rows of a query, it is not safe to attempt to get values
/// from a row after it has become stale (i.e., `next()` has been called again on the `Rows`
/// iterator). For example:
///
/// ```rust,no_run
/// # use rusqlite::{Connection, Result};
/// fn bad_function_will_panic(conn: &Connection) -> Result<i64> {
///     let mut stmt = try!(conn.prepare("SELECT id FROM my_table"));
///     let mut rows = try!(stmt.query(&[]));
///
///     let row0 = try!(rows.next().unwrap());
///     // row 0 is value now...
///
///     let row1 = try!(rows.next().unwrap());
///     // row 0 is now STALE, and row 1 is valid
///
///     let my_id = row0.get(0); // WILL PANIC because row 0 is stale
///     Ok(my_id)
/// }
/// ```
///
/// Please note that this means some of the methods on `Iterator` are not useful, such as `collect`
/// (which would result in a collection of rows, only the last of which can safely be used) and
/// `min`/`max` (which could return a stale row unless the last row happened to be the min or max,
/// respectively).
///
/// This problem could be solved by changing the signature of `next` to tie the lifetime of the
/// returned row to the lifetime of (a mutable reference to) the result rows handle, but this would
/// no longer implement `Iterator`, and therefore you would lose access to the majority of
/// functions which are useful (such as support for `for ... in ...` looping, `map`, `filter`,
/// etc.).
pub struct Rows<'stmt> {
    stmt: &'stmt Statement<'stmt>,
    current_row: Rc<Cell<c_int>>,
    failed: bool,
}

impl<'stmt> Rows<'stmt> {
    fn new(stmt: &'stmt Statement<'stmt>) -> Rows<'stmt> {
        Rows {
            stmt: stmt,
            current_row: Rc::new(Cell::new(0)),
            failed: false,
        }
    }

    fn get_expected_row(&mut self) -> Result<Row<'stmt>> {
        match self.next() {
            Some(row) => row,
            None => {
                Err(Error {
                    code: ffi::SQLITE_NOTICE,
                    message: "Query did not return a row".to_string(),
                })
            }
        }
    }
}

impl<'stmt> Iterator for Rows<'stmt> {
    type Item = Result<Row<'stmt>>;

    fn next(&mut self) -> Option<Result<Row<'stmt>>> {
        if self.failed {
            return None;
        }
        match unsafe { ffi::sqlite3_step(self.stmt.stmt) } {
            ffi::SQLITE_ROW => {
                let current_row = self.current_row.get() + 1;
                self.current_row.set(current_row);
                Some(Ok(Row {
                    stmt: self.stmt,
                    current_row: self.current_row.clone(),
                    row_idx: current_row,
                }))
            }
            ffi::SQLITE_DONE => None,
            code => {
                self.failed = true;
                Some(Err(self.stmt.conn.decode_result(code).unwrap_err()))
            }
        }
    }
}

/// Old name for `Row`. `SqliteRow` is deprecated.
pub type SqliteRow<'stmt> = Row<'stmt>;

/// A single result row of a query.
pub struct Row<'stmt> {
    stmt: &'stmt Statement<'stmt>,
    current_row: Rc<Cell<c_int>>,
    row_idx: c_int,
}

impl<'stmt> Row<'stmt> {
    /// Get the value of a particular column of the result row.
    ///
    /// Note that `Row` can panic at runtime if you use it incorrectly. When you are
    /// retrieving the rows of a query, a row becomes stale once you have requested the next row,
    /// and the values can no longer be retrieved. In general (when using looping over the rows,
    /// for example) this isn't an issue, but it means you cannot do something like this:
    ///
    /// ```rust,no_run
    /// # use rusqlite::{Connection, Result};
    /// fn bad_function_will_panic(conn: &Connection) -> Result<i64> {
    ///     let mut stmt = try!(conn.prepare("SELECT id FROM my_table"));
    ///     let mut rows = try!(stmt.query(&[]));
    ///
    ///     let row0 = try!(rows.next().unwrap());
    ///     // row 0 is value now...
    ///
    ///     let row1 = try!(rows.next().unwrap());
    ///     // row 0 is now STALE, and row 1 is valid
    ///
    ///     let my_id = row0.get(0); // WILL PANIC because row 0 is stale
    ///     Ok(my_id)
    /// }
    /// ```
    ///
    /// ## Failure
    ///
    /// Panics if `idx` is outside the range of columns in the returned query or if this row
    /// is stale.
    pub fn get<T: FromSql>(&self, idx: c_int) -> T {
        self.get_checked(idx).unwrap()
    }

    /// Get the value of a particular column of the result row.
    ///
    /// ## Failure
    ///
    /// Returns a `SQLITE_MISMATCH`-coded `Error` if the underlying SQLite column
    /// type is not a valid type as a source for `T`.
    ///
    /// Returns a `SQLITE_MISUSE`-coded `Error` if `idx` is outside the valid column range
    /// for this row or if this row is stale.
    pub fn get_checked<T: FromSql>(&self, idx: c_int) -> Result<T> {
        if self.row_idx != self.current_row.get() {
            return Err(Error {
                code: ffi::SQLITE_MISUSE,
                message: "Cannot get values from a row after advancing to next row".to_string(),
            });
        }
        unsafe {
            if idx < 0 || idx >= self.stmt.column_count {
                return Err(Error {
                    code: ffi::SQLITE_MISUSE,
                    message: "Invalid column index".to_string(),
                });
            }

            if T::column_has_valid_sqlite_type(self.stmt.stmt, idx) {
                FromSql::column_result(self.stmt.stmt, idx)
            } else {
                Err(Error {
                    code: ffi::SQLITE_MISMATCH,
                    message: "Invalid column type".to_string(),
                })
            }
        }
    }
}

#[cfg(test)]
mod test {
    extern crate libsqlite3_sys as ffi;
    extern crate tempdir;
    pub use super::*;
    use self::tempdir::TempDir;
    pub use std::error::Error as StdError;
    pub use std::fmt;

    // this function is never called, but is still type checked; in
    // particular, calls with specific instantiations will require
    // that those types are `Send`.
    #[allow(dead_code, unconditional_recursion)]
    fn ensure_send<T: Send>() {
        ensure_send::<Connection>();
    }

    pub fn checked_memory_handle() -> Connection {
        Connection::open_in_memory().unwrap()
    }

    #[test]
    #[cfg_attr(rustfmt, rustfmt_skip)]
    fn test_persistence() {
        let temp_dir = TempDir::new("test_open_file").unwrap();
        let path = temp_dir.path().join("test.db3");

        {
            let db = Connection::open(&path).unwrap();
            let sql = "BEGIN;
                   CREATE TABLE foo(x INTEGER);
                   INSERT INTO foo VALUES(42);
                   END;";
                   db.execute_batch(sql).unwrap();
        }

        let path_string = path.to_str().unwrap();
        let db = Connection::open(&path_string).unwrap();
        let the_answer = db.query_row("SELECT x FROM foo", &[], |r| r.get::<i64>(0));

        assert_eq!(42i64, the_answer.unwrap());
    }

    #[test]
    fn test_open() {
        assert!(Connection::open_in_memory().is_ok());

        let db = checked_memory_handle();
        assert!(db.close().is_ok());
    }

    #[test]
    fn test_open_with_flags() {
        for bad_flags in [OpenFlags::empty(),
        SQLITE_OPEN_READ_ONLY | SQLITE_OPEN_READ_WRITE,
        SQLITE_OPEN_READ_ONLY | SQLITE_OPEN_CREATE]
            .iter() {
                assert!(Connection::open_in_memory_with_flags(*bad_flags).is_err());
            }
    }

    #[test]
    #[cfg_attr(rustfmt, rustfmt_skip)]
    fn test_execute_batch() {
        let db = checked_memory_handle();
        let sql = "BEGIN;
                   CREATE TABLE foo(x INTEGER);
                   INSERT INTO foo VALUES(1);
                   INSERT INTO foo VALUES(2);
                   INSERT INTO foo VALUES(3);
                   INSERT INTO foo VALUES(4);
                   END;";
        db.execute_batch(sql).unwrap();

        db.execute_batch("UPDATE foo SET x = 3 WHERE x < 3").unwrap();

        assert!(db.execute_batch("INVALID SQL").is_err());
    }

    #[test]
    fn test_execute() {
        let db = checked_memory_handle();
        db.execute_batch("CREATE TABLE foo(x INTEGER)").unwrap();

        assert_eq!(1,
                   db.execute("INSERT INTO foo(x) VALUES (?)", &[&1i32]).unwrap());
        assert_eq!(1,
                   db.execute("INSERT INTO foo(x) VALUES (?)", &[&2i32]).unwrap());

        assert_eq!(3i32,
                   db.query_row("SELECT SUM(x) FROM foo", &[], |r| r.get(0)).unwrap());
    }

    #[test]
    fn test_execute_select() {
        let db = checked_memory_handle();
        let err = db.execute("SELECT 1 WHERE 1 < ?", &[&1i32]).unwrap_err();
        assert!(err.code == ffi::SQLITE_MISUSE);
        assert!(err.message == "Unexpected column count - did you mean to call query?");
    }

    #[test]
    fn test_prepare_column_names() {
        let db = checked_memory_handle();
        db.execute_batch("CREATE TABLE foo(x INTEGER);").unwrap();

        let stmt = db.prepare("SELECT * FROM foo").unwrap();
        assert_eq!(stmt.column_names(), vec!["x"]);

        let stmt = db.prepare("SELECT x AS a, x AS b FROM foo").unwrap();
        assert_eq!(stmt.column_names(), vec!["a", "b"]);
    }

    #[test]
    fn test_prepare_execute() {
        let db = checked_memory_handle();
        db.execute_batch("CREATE TABLE foo(x INTEGER);").unwrap();

        let mut insert_stmt = db.prepare("INSERT INTO foo(x) VALUES(?)").unwrap();
        assert_eq!(insert_stmt.execute(&[&1i32]).unwrap(), 1);
        assert_eq!(insert_stmt.execute(&[&2i32]).unwrap(), 1);
        assert_eq!(insert_stmt.execute(&[&3i32]).unwrap(), 1);

        assert_eq!(insert_stmt.execute(&[&"hello".to_string()]).unwrap(), 1);
        assert_eq!(insert_stmt.execute(&[&"goodbye".to_string()]).unwrap(), 1);
        assert_eq!(insert_stmt.execute(&[&types::Null]).unwrap(), 1);

        let mut update_stmt = db.prepare("UPDATE foo SET x=? WHERE x<?").unwrap();
        assert_eq!(update_stmt.execute(&[&3i32, &3i32]).unwrap(), 2);
        assert_eq!(update_stmt.execute(&[&3i32, &3i32]).unwrap(), 0);
        assert_eq!(update_stmt.execute(&[&8i32, &8i32]).unwrap(), 3);
    }

    #[test]
    fn test_prepare_query() {
        let db = checked_memory_handle();
        db.execute_batch("CREATE TABLE foo(x INTEGER);").unwrap();

        let mut insert_stmt = db.prepare("INSERT INTO foo(x) VALUES(?)").unwrap();
        assert_eq!(insert_stmt.execute(&[&1i32]).unwrap(), 1);
        assert_eq!(insert_stmt.execute(&[&2i32]).unwrap(), 1);
        assert_eq!(insert_stmt.execute(&[&3i32]).unwrap(), 1);

        let mut query = db.prepare("SELECT x FROM foo WHERE x < ? ORDER BY x DESC").unwrap();
        {
            let rows = query.query(&[&4i32]).unwrap();
            let v: Vec<i32> = rows.map(|r| r.unwrap().get(0)).collect();

            assert_eq!(v, [3i32, 2, 1]);
        }

        {
            let rows = query.query(&[&3i32]).unwrap();
            let v: Vec<i32> = rows.map(|r| r.unwrap().get(0)).collect();
            assert_eq!(v, [2i32, 1]);
        }
    }

    #[test]
    #[cfg_attr(rustfmt, rustfmt_skip)]
    fn test_query_map() {
        let db = checked_memory_handle();
        let sql = "BEGIN;
                   CREATE TABLE foo(x INTEGER, y TEXT);
                   INSERT INTO foo VALUES(4, \"hello\");
                   INSERT INTO foo VALUES(3, \", \");
                   INSERT INTO foo VALUES(2, \"world\");
                   INSERT INTO foo VALUES(1, \"!\");
                   END;";
        db.execute_batch(sql).unwrap();

        let mut query = db.prepare("SELECT x, y FROM foo ORDER BY x DESC").unwrap();
        let results: Result<Vec<String>> = query.query_map(&[], |row| row.get(1))
            .unwrap()
            .collect();

        assert_eq!(results.unwrap().concat(), "hello, world!");
    }

    #[test]
    #[cfg_attr(rustfmt, rustfmt_skip)]
    fn test_query_row() {
        let db = checked_memory_handle();
        let sql = "BEGIN;
                   CREATE TABLE foo(x INTEGER);
                   INSERT INTO foo VALUES(1);
                   INSERT INTO foo VALUES(2);
                   INSERT INTO foo VALUES(3);
                   INSERT INTO foo VALUES(4);
                   END;";
        db.execute_batch(sql).unwrap();

        assert_eq!(10i64,
                   db.query_row("SELECT SUM(x) FROM foo", &[], |r| r.get::<i64>(0))
                   .unwrap());

        let result = db.query_row("SELECT x FROM foo WHERE x > 5", &[], |r| r.get::<i64>(0));
        let error = result.unwrap_err();

        assert!(error.code == ffi::SQLITE_NOTICE);
        assert!(error.message == "Query did not return a row");

        let bad_query_result = db.query_row("NOT A PROPER QUERY; test123", &[], |_| ());

        assert!(bad_query_result.is_err());
    }

    #[test]
    fn test_prepare_failures() {
        let db = checked_memory_handle();
        db.execute_batch("CREATE TABLE foo(x INTEGER);").unwrap();

        let err = db.prepare("SELECT * FROM does_not_exist").unwrap_err();
        assert!(err.message.contains("does_not_exist"));
    }

    #[test]
    fn test_row_expiration() {
        let db = checked_memory_handle();
        db.execute_batch("CREATE TABLE foo(x INTEGER)").unwrap();
        db.execute_batch("INSERT INTO foo(x) VALUES(1)").unwrap();
        db.execute_batch("INSERT INTO foo(x) VALUES(2)").unwrap();

        let mut stmt = db.prepare("SELECT x FROM foo ORDER BY x").unwrap();
        let mut rows = stmt.query(&[]).unwrap();
        let first = rows.next().unwrap().unwrap();
        let second = rows.next().unwrap().unwrap();

        assert_eq!(2i32, second.get(0));

        let result = first.get_checked::<i32>(0);
        assert!(result.unwrap_err().message.contains("advancing to next row"));
    }

    #[test]
    fn test_last_insert_rowid() {
        let db = checked_memory_handle();
        db.execute_batch("CREATE TABLE foo(x INTEGER PRIMARY KEY)").unwrap();
        db.execute_batch("INSERT INTO foo DEFAULT VALUES").unwrap();

        assert_eq!(db.last_insert_rowid(), 1);

        let mut stmt = db.prepare("INSERT INTO foo DEFAULT VALUES").unwrap();
        for _ in 0i32..9 {
            stmt.execute(&[]).unwrap();
        }
        assert_eq!(db.last_insert_rowid(), 10);
    }

    #[test]
<<<<<<< HEAD
    fn test_is_autocommit() {
        let db = checked_memory_handle();
        assert!(db.is_autocommit(), "autocommit expected to be active by default");
    }

    #[test]
    fn test_is_busy() {
        let db = checked_memory_handle();
        assert!(!db.is_busy());
        let mut stmt = db.prepare("PRAGMA schema_version").unwrap();
        assert!(!db.is_busy());
        {
            let mut rows = stmt.query(&[]).unwrap();
            assert!(!db.is_busy());
            let row = rows.next();
            assert!(db.is_busy());
            assert!(row.is_some());
        }
        assert!(db.is_busy());
        stmt.reset_if_needed();
        assert!(!db.is_busy());
=======
    fn test_statement_debugging() {
        let db = checked_memory_handle();
        let query = "SELECT 12345";
        let stmt = db.prepare(query).unwrap();

        assert!(format!("{:?}", stmt).contains(query));
    }

    mod query_and_then_tests {
        extern crate libsqlite3_sys as ffi;
        use super::*;

        #[derive(Debug, PartialEq)]
        enum CustomError {
            SomeError,
            Sqlite(Error),
        }

        impl fmt::Display for CustomError {
            fn fmt(&self, f: &mut fmt::Formatter) -> ::std::result::Result<(), fmt::Error> {
                match *self {
                    CustomError::SomeError => write!(f, "{}", self.description()),
                    CustomError::Sqlite(ref se) => write!(f, "{}: {}", self.description(), se),
                }
            }
        }

        impl StdError for CustomError {
            fn description(&self) -> &str {
                "my custom error"
            }
            fn cause(&self) -> Option<&StdError> {
                match *self {
                    CustomError::SomeError => None,
                    CustomError::Sqlite(ref se) => Some(se),
                }
            }
        }

        impl From<Error> for CustomError {
            fn from(se: Error) -> CustomError {
                CustomError::Sqlite(se)
            }
        }

        type CustomResult<T> = ::std::result::Result<T, CustomError>;

        #[test]
        #[cfg_attr(rustfmt, rustfmt_skip)]
        fn test_query_and_then() {
            let db = checked_memory_handle();
            let sql = "BEGIN;
                       CREATE TABLE foo(x INTEGER, y TEXT);
                       INSERT INTO foo VALUES(4, \"hello\");
                       INSERT INTO foo VALUES(3, \", \");
                       INSERT INTO foo VALUES(2, \"world\");
                       INSERT INTO foo VALUES(1, \"!\");
                       END;";
            db.execute_batch(sql).unwrap();

            let mut query = db.prepare("SELECT x, y FROM foo ORDER BY x DESC").unwrap();
            let results: Result<Vec<String>> = query.query_and_then(&[],
                                                                          |row| row.get_checked(1))
                .unwrap()
                .collect();

            assert_eq!(results.unwrap().concat(), "hello, world!");
        }

        #[test]
        #[cfg_attr(rustfmt, rustfmt_skip)]
        fn test_query_and_then_fails() {
            let db = checked_memory_handle();
            let sql = "BEGIN;
                       CREATE TABLE foo(x INTEGER, y TEXT);
                       INSERT INTO foo VALUES(4, \"hello\");
                       INSERT INTO foo VALUES(3, \", \");
                       INSERT INTO foo VALUES(2, \"world\");
                       INSERT INTO foo VALUES(1, \"!\");
                       END;";
            db.execute_batch(sql).unwrap();

            let mut query = db.prepare("SELECT x, y FROM foo ORDER BY x DESC").unwrap();
            let bad_type: Result<Vec<f64>> = query.query_and_then(&[],
                                                                        |row| row.get_checked(1))
                .unwrap()
                .collect();

            assert_eq!(bad_type,
                       Err(Error {
                           code: ffi::SQLITE_MISMATCH,
                           message: "Invalid column type".to_owned(),
                       }));

            let bad_idx: Result<Vec<String>> = query.query_and_then(&[],
                                                                          |row| row.get_checked(3))
                .unwrap()
                .collect();

            assert_eq!(bad_idx,
                       Err(Error {
                           code: ffi::SQLITE_MISUSE,
                           message: "Invalid column index".to_owned(),
                       }));
        }

        #[test]
        #[cfg_attr(rustfmt, rustfmt_skip)]
        fn test_query_and_then_custom_error() {
            let db = checked_memory_handle();
            let sql = "BEGIN;
                       CREATE TABLE foo(x INTEGER, y TEXT);
                       INSERT INTO foo VALUES(4, \"hello\");
                       INSERT INTO foo VALUES(3, \", \");
                       INSERT INTO foo VALUES(2, \"world\");
                       INSERT INTO foo VALUES(1, \"!\");
                       END;";
            db.execute_batch(sql).unwrap();

            let mut query = db.prepare("SELECT x, y FROM foo ORDER BY x DESC").unwrap();
            let results: CustomResult<Vec<String>> = query.query_and_then(&[], |row| {
                row.get_checked(1)
                .map_err(CustomError::Sqlite)
            })
            .unwrap()
                .collect();

            assert_eq!(results.unwrap().concat(), "hello, world!");
        }

        #[test]
        #[cfg_attr(rustfmt, rustfmt_skip)]
        fn test_query_and_then_custom_error_fails() {
            let db = checked_memory_handle();
            let sql = "BEGIN;
                       CREATE TABLE foo(x INTEGER, y TEXT);
                       INSERT INTO foo VALUES(4, \"hello\");
                       INSERT INTO foo VALUES(3, \", \");
                       INSERT INTO foo VALUES(2, \"world\");
                       INSERT INTO foo VALUES(1, \"!\");
                       END;";
            db.execute_batch(sql).unwrap();

            let mut query = db.prepare("SELECT x, y FROM foo ORDER BY x DESC").unwrap();
            let bad_type: CustomResult<Vec<f64>> = query.query_and_then(&[], |row| {
                row.get_checked(1)
                .map_err(CustomError::Sqlite)
            })
            .unwrap()
                .collect();

            assert_eq!(bad_type,
                       Err(CustomError::Sqlite(Error {
                           code: ffi::SQLITE_MISMATCH,
                           message: "Invalid column type".to_owned(),
                       })));

            let bad_idx: CustomResult<Vec<String>> = query.query_and_then(&[], |row| {
                row.get_checked(3)
                .map_err(CustomError::Sqlite)
            })
            .unwrap()
                .collect();

            assert_eq!(bad_idx,
                       Err(CustomError::Sqlite(Error {
                           code: ffi::SQLITE_MISUSE,
                           message: "Invalid column index".to_owned(),
                       })));

            let non_sqlite_err: CustomResult<Vec<String>> = query.query_and_then(&[], |_| {
                Err(CustomError::SomeError)
            })
            .unwrap()
                .collect();

            assert_eq!(non_sqlite_err, Err(CustomError::SomeError));
        }

        #[test]
        #[cfg_attr(rustfmt, rustfmt_skip)]
        fn test_query_row_and_then_custom_error() {
            let db = checked_memory_handle();
            let sql = "BEGIN;
                       CREATE TABLE foo(x INTEGER, y TEXT);
                       INSERT INTO foo VALUES(4, \"hello\");
                       END;";
            db.execute_batch(sql).unwrap();

            let query = "SELECT x, y FROM foo ORDER BY x DESC";
            let results: CustomResult<String> = db.query_row_and_then(query, &[], |row| {
                row.get_checked(1).map_err(CustomError::Sqlite)
            });

            assert_eq!(results.unwrap(), "hello");
        }

        #[test]
        #[cfg_attr(rustfmt, rustfmt_skip)]
        fn test_query_row_and_then_custom_error_fails() {
            let db = checked_memory_handle();
            let sql = "BEGIN;
                       CREATE TABLE foo(x INTEGER, y TEXT);
                       INSERT INTO foo VALUES(4, \"hello\");
                       END;";
            db.execute_batch(sql).unwrap();

            let query = "SELECT x, y FROM foo ORDER BY x DESC";
            let bad_type: CustomResult<f64> = db.query_row_and_then(query, &[], |row| {
                row.get_checked(1).map_err(CustomError::Sqlite)
            });

            assert_eq!(bad_type,
                       Err(CustomError::Sqlite(Error {
                           code: ffi::SQLITE_MISMATCH,
                           message: "Invalid column type".to_owned(),
                       })));

            let bad_idx: CustomResult<String> = db.query_row_and_then(query, &[], |row| {
                row.get_checked(3).map_err(CustomError::Sqlite)
            });

            assert_eq!(bad_idx,
                       Err(CustomError::Sqlite(Error {
                           code: ffi::SQLITE_MISUSE,
                           message: "Invalid column index".to_owned(),
                       })));

            let non_sqlite_err: CustomResult<String> = db.query_row_and_then(query, &[], |_| {
                Err(CustomError::SomeError)
            });

            assert_eq!(non_sqlite_err, Err(CustomError::SomeError));
        }

>>>>>>> 38e630f2
    }
}<|MERGE_RESOLUTION|>--- conflicted
+++ resolved
@@ -735,7 +735,7 @@
     }
 
     fn is_autocommit(&self) -> bool {
-        unsafe{ ffi::sqlite3_get_autocommit(self.db()) != 0 }
+        unsafe { ffi::sqlite3_get_autocommit(self.db()) != 0 }
     }
 
     fn is_busy(&self) -> bool {
@@ -744,12 +744,12 @@
             let mut stmt = ffi::sqlite3_next_stmt(db, ptr::null_mut());
             while !stmt.is_null() {
                 if ffi::sqlite3_stmt_busy(stmt) != 0 {
-                    return true
+                    return true;
                 }
                 stmt = ffi::sqlite3_next_stmt(db, stmt);
             }
         }
-        return false
+        return false;
     }
 }
 
@@ -831,8 +831,7 @@
                 if self.column_count != 0 {
                     Err(Error {
                         code: ffi::SQLITE_MISUSE,
-                        message: "Unexpected column count - did you mean to call query?"
-                        .to_string(),
+                        message: "Unexpected column count - did you mean to call query?".to_string(),
                     })
                 } else {
                     Ok(self.conn.changes())
@@ -1449,10 +1448,10 @@
     }
 
     #[test]
-<<<<<<< HEAD
     fn test_is_autocommit() {
         let db = checked_memory_handle();
-        assert!(db.is_autocommit(), "autocommit expected to be active by default");
+        assert!(db.is_autocommit(),
+                "autocommit expected to be active by default");
     }
 
     #[test]
@@ -1471,7 +1470,9 @@
         assert!(db.is_busy());
         stmt.reset_if_needed();
         assert!(!db.is_busy());
-=======
+    }
+
+    #[test]
     fn test_statement_debugging() {
         let db = checked_memory_handle();
         let query = "SELECT 12345";
@@ -1706,7 +1707,5 @@
 
             assert_eq!(non_sqlite_err, Err(CustomError::SomeError));
         }
-
->>>>>>> 38e630f2
     }
 }