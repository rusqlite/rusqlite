//! Rusqlite is an ergonomic wrapper for using SQLite from Rust. It attempts to expose
//! an interface similar to [rust-postgres](https://github.com/sfackler/rust-postgres).
//!
//! ```rust
//! extern crate rusqlite;
//! extern crate time;
//!
//! use time::Timespec;
//! use rusqlite::Connection;
//!
//! #[derive(Debug)]
//! struct Person {
//!     id: i32,
//!     name: String,
//!     time_created: Timespec,
//!     data: Option<Vec<u8>>
//! }
//!
//! fn main() {
//!     let conn = Connection::open_in_memory().unwrap();
//!
//!     conn.execute("CREATE TABLE person (
//!                   id              INTEGER PRIMARY KEY,
//!                   name            TEXT NOT NULL,
//!                   time_created    TEXT NOT NULL,
//!                   data            BLOB
//!                   )", &[]).unwrap();
//!     let me = Person {
//!         id: 0,
//!         name: "Steven".to_string(),
//!         time_created: time::get_time(),
//!         data: None
//!     };
//!     conn.execute("INSERT INTO person (name, time_created, data)
//!                   VALUES ($1, $2, $3)",
//!                  &[&me.name, &me.time_created, &me.data]).unwrap();
//!
//!     let mut stmt = conn.prepare("SELECT id, name, time_created, data FROM person").unwrap();
//!     let mut person_iter = stmt.query_map(&[], |row| {
//!         Person {
//!             id: row.get(0),
//!             name: row.get(1),
//!             time_created: row.get(2),
//!             data: row.get(3)
//!         }
//!     }).unwrap();
//!
//!     for person in person_iter {
//!         println!("Found person {:?}", person.unwrap());
//!     }
//! }
//! ```
#![cfg_attr(feature="clippy", feature(plugin))]
#![cfg_attr(feature="clippy", plugin(clippy))]

extern crate libc;
extern crate libsqlite3_sys as ffi;
#[macro_use]
extern crate bitflags;
#[cfg(test)]
#[macro_use]
extern crate lazy_static;

use std::default::Default;
use std::convert;
use std::mem;
use std::ptr;
use std::fmt;
use std::path::{Path, PathBuf};
use std::rc::Rc;
use std::cell::{RefCell, Cell};
use std::ffi::{CStr, CString};
use std::result;
use std::str;
use libc::{c_int, c_char};

use types::{ToSql, FromSql};
use error::{error_from_sqlite_code, error_from_handle};

pub use transaction::{SqliteTransaction, Transaction, TransactionBehavior};
pub use error::{SqliteError, Error};

#[cfg(feature = "load_extension")]
pub use load_extension_guard::{SqliteLoadExtensionGuard, LoadExtensionGuard};

pub mod types;
mod transaction;
mod named_params;
mod error;
#[cfg(feature = "load_extension")]mod load_extension_guard;
#[cfg(feature = "trace")]pub mod trace;
#[cfg(feature = "backup")]pub mod backup;
<<<<<<< HEAD
#[cfg(feature = "functions")] pub mod functions;
#[cfg(feature = "blob")] pub mod blob;
mod convenient;
=======
#[cfg(feature = "functions")]pub mod functions;
#[cfg(feature = "blob")]pub mod blob;
>>>>>>> 7f736cc3

/// Old name for `Result`. `SqliteResult` is deprecated.
pub type SqliteResult<T> = Result<T>;

/// A typedef of the result returned by many methods.
pub type Result<T> = result::Result<T, Error>;

unsafe fn errmsg_to_string(errmsg: *const c_char) -> String {
    let c_slice = CStr::from_ptr(errmsg).to_bytes();
    String::from_utf8_lossy(c_slice).into_owned()
}

fn str_to_cstring(s: &str) -> Result<CString> {
    Ok(try!(CString::new(s)))
}

fn path_to_cstring(p: &Path) -> Result<CString> {
    let s = try!(p.to_str().ok_or(Error::InvalidPath(p.to_owned())));
    str_to_cstring(s)
}

/// Name for a database within a SQLite connection.
pub enum DatabaseName<'a> {
    /// The main database.
    Main,

    /// The temporary database (e.g., any "CREATE TEMPORARY TABLE" tables).
    Temp,

    /// A database that has been attached via "ATTACH DATABASE ...".
    Attached(&'a str),
}

// Currently DatabaseName is only used by the backup and blob mods, so hide this (private)
// impl to avoid dead code warnings.
#[cfg(any(feature = "backup", feature = "blob"))]
impl<'a> DatabaseName<'a> {
    fn to_cstring(&self) -> Result<CString> {
        use self::DatabaseName::{Main, Temp, Attached};
        match *self {
            Main => str_to_cstring("main"),
            Temp => str_to_cstring("temp"),
            Attached(s) => str_to_cstring(s),
        }
    }
}

/// Old name for `Connection`. `SqliteConnection` is deprecated.
pub type SqliteConnection = Connection;

/// A connection to a SQLite database.
pub struct Connection {
    db: RefCell<InnerConnection>,
    path: Option<PathBuf>,
}

unsafe impl Send for Connection {}

impl Connection {
    /// Open a new connection to a SQLite database.
    ///
    /// `Connection::open(path)` is equivalent to `Connection::open_with_flags(path,
    /// SQLITE_OPEN_READ_WRITE | SQLITE_OPEN_CREATE)`.
    ///
    /// # Failure
    ///
    /// Will return `Err` if `path` cannot be converted to a C-compatible string or if the
    /// underlying SQLite open call fails.
    pub fn open<P: AsRef<Path>>(path: P) -> Result<Connection> {
        let flags = Default::default();
        Connection::open_with_flags(path, flags)
    }

    /// Open a new connection to an in-memory SQLite database.
    ///
    /// # Failure
    ///
    /// Will return `Err` if the underlying SQLite open call fails.
    pub fn open_in_memory() -> Result<Connection> {
        let flags = Default::default();
        Connection::open_in_memory_with_flags(flags)
    }

    /// Open a new connection to a SQLite database.
    ///
    /// Database Connection](http://www.sqlite.org/c3ref/open.html) for a description of valid
    /// flag combinations.
    ///
    /// # Failure
    ///
    /// Will return `Err` if `path` cannot be converted to a C-compatible string or if the
    /// underlying SQLite open call fails.
    pub fn open_with_flags<P: AsRef<Path>>(path: P, flags: OpenFlags) -> Result<Connection> {
        let c_path = try!(path_to_cstring(path.as_ref()));
        InnerConnection::open_with_flags(&c_path, flags).map(|db| {
            Connection {
                db: RefCell::new(db),
                path: Some(path.as_ref().to_path_buf()),
            }
        })
    }

    /// Open a new connection to an in-memory SQLite database.
    ///
    /// Database Connection](http://www.sqlite.org/c3ref/open.html) for a description of valid
    /// flag combinations.
    ///
    /// # Failure
    ///
    /// Will return `Err` if the underlying SQLite open call fails.
    pub fn open_in_memory_with_flags(flags: OpenFlags) -> Result<Connection> {
        let c_memory = try!(str_to_cstring(":memory:"));
        InnerConnection::open_with_flags(&c_memory, flags).map(|db| {
            Connection {
                db: RefCell::new(db),
                path: None,
            }
        })
    }

    /// Begin a new transaction with the default behavior (DEFERRED).
    ///
    /// The transaction defaults to rolling back when it is dropped. If you want the transaction to
    /// commit, you must call `commit` or `set_commit`.
    ///
    /// ## Example
    ///
    /// ```rust,no_run
    /// # use rusqlite::{Connection, Result};
    /// # fn do_queries_part_1(conn: &Connection) -> Result<()> { Ok(()) }
    /// # fn do_queries_part_2(conn: &Connection) -> Result<()> { Ok(()) }
    /// fn perform_queries(conn: &Connection) -> Result<()> {
    ///     let tx = try!(conn.transaction());
    ///
    ///     try!(do_queries_part_1(conn)); // tx causes rollback if this fails
    ///     try!(do_queries_part_2(conn)); // tx causes rollback if this fails
    ///
    ///     tx.commit()
    /// }
    /// ```
    ///
    /// # Failure
    ///
    /// Will return `Err` if the underlying SQLite call fails.
    pub fn transaction(&self) -> Result<Transaction> {
        Transaction::new(self, TransactionBehavior::Deferred)
    }

    /// Begin a new transaction with a specified behavior.
    ///
    /// See `transaction`.
    ///
    /// # Failure
    ///
    /// Will return `Err` if the underlying SQLite call fails.
    pub fn transaction_with_behavior(&self, behavior: TransactionBehavior) -> Result<Transaction> {
        Transaction::new(self, behavior)
    }

    /// Convenience method to run multiple SQL statements (that cannot take any parameters).
    ///
    /// Uses [sqlite3_exec](http://www.sqlite.org/c3ref/exec.html) under the hood.
    ///
    /// ## Example
    ///
    /// ```rust,no_run
    /// # use rusqlite::{Connection, Result};
    /// fn create_tables(conn: &Connection) -> Result<()> {
    ///     conn.execute_batch("BEGIN;
    ///                         CREATE TABLE foo(x INTEGER);
    ///                         CREATE TABLE bar(y TEXT);
    ///                         COMMIT;")
    /// }
    /// ```
    ///
    /// # Failure
    ///
    /// Will return `Err` if `sql` cannot be converted to a C-compatible string or if the
    /// underlying SQLite call fails.
    pub fn execute_batch(&self, sql: &str) -> Result<()> {
        self.db.borrow_mut().execute_batch(sql)
    }

    /// Convenience method to prepare and execute a single SQL statement.
    ///
    /// On success, returns the number of rows that were changed or inserted or deleted (via
    /// `sqlite3_changes`).
    ///
    /// ## Example
    ///
    /// ```rust,no_run
    /// # use rusqlite::{Connection};
    /// fn update_rows(conn: &Connection) {
    ///     match conn.execute("UPDATE foo SET bar = 'baz' WHERE qux = ?", &[&1i32]) {
    ///         Ok(updated) => println!("{} rows were updated", updated),
    ///         Err(err) => println!("update failed: {}", err),
    ///     }
    /// }
    /// ```
    ///
    /// # Failure
    ///
    /// Will return `Err` if `sql` cannot be converted to a C-compatible string or if the
    /// underlying SQLite call fails.
    pub fn execute(&self, sql: &str, params: &[&ToSql]) -> Result<c_int> {
        self.prepare(sql).and_then(|mut stmt| stmt.execute(params))
    }

    /// Get the SQLite rowid of the most recent successful INSERT.
    ///
    /// Uses [sqlite3_last_insert_rowid](https://www.sqlite.org/c3ref/last_insert_rowid.html) under
    /// the hood.
    pub fn last_insert_rowid(&self) -> i64 {
        self.db.borrow_mut().last_insert_rowid()
    }

    /// Convenience method to execute a query that is expected to return a single row.
    ///
    /// ## Example
    ///
    /// ```rust,no_run
    /// # use rusqlite::{Result,Connection};
    /// fn preferred_locale(conn: &Connection) -> Result<String> {
    ///     conn.query_row("SELECT value FROM preferences WHERE name='locale'", &[], |row| {
    ///         row.get(0)
    ///     })
    /// }
    /// ```
    ///
    /// If the query returns more than one row, all rows except the first are ignored.
    ///
    /// # Failure
    ///
    /// Will return `Err` if `sql` cannot be converted to a C-compatible string or if the
    /// underlying SQLite call fails.
    pub fn query_row<T, F>(&self, sql: &str, params: &[&ToSql], f: F) -> Result<T>
        where F: FnOnce(Row) -> T
    {
        let mut stmt = try!(self.prepare(sql));
        let mut rows = try!(stmt.query(params));

        rows.get_expected_row().map(f)
    }

    /// Convenience method to execute a query that is expected to return a single row,
    /// and execute a mapping via `f` on that returned row with the possibility of failure.
    /// The `Result` type of `f` must implement `std::convert::From<Error>`.
    ///
    /// ## Example
    ///
    /// ```rust,no_run
    /// # use rusqlite::{Result,Connection};
    /// fn preferred_locale(conn: &Connection) -> Result<String> {
    ///     conn.query_row_and_then("SELECT value FROM preferences WHERE name='locale'", &[], |row| {
    ///         row.get_checked(0)
    ///     })
    /// }
    /// ```
    ///
    /// If the query returns more than one row, all rows except the first are ignored.
    ///
    /// # Failure
    ///
    /// Will return `Err` if `sql` cannot be converted to a C-compatible string or if the
    /// underlying SQLite call fails.
    pub fn query_row_and_then<T, E, F>(&self,
                                       sql: &str,
                                       params: &[&ToSql],
                                       f: F)
                                       -> result::Result<T, E>
        where F: FnOnce(Row) -> result::Result<T, E>,
              E: convert::From<Error>
    {
        let mut stmt = try!(self.prepare(sql));
        let mut rows = try!(stmt.query(params));

        rows.get_expected_row().map_err(E::from).and_then(f)
    }

    /// Convenience method to execute a query that is expected to return a single row.
    ///
    /// ## Example
    ///
    /// ```rust,no_run
    /// # use rusqlite::{Result,Connection};
    /// fn preferred_locale(conn: &Connection) -> Result<String> {
    ///     conn.query_row_safe("SELECT value FROM preferences WHERE name='locale'", &[], |row| {
    ///         row.get(0)
    ///     })
    /// }
    /// ```
    ///
    /// If the query returns more than one row, all rows except the first are ignored.
    ///
    /// ## Deprecated
    ///
    /// This method should be considered deprecated. Use `query_row` instead, which now
    /// does exactly the same thing.
    pub fn query_row_safe<T, F>(&self, sql: &str, params: &[&ToSql], f: F) -> Result<T>
        where F: FnOnce(Row) -> T
    {
        self.query_row(sql, params, f)
    }

    /// Prepare a SQL statement for execution.
    ///
    /// ## Example
    ///
    /// ```rust,no_run
    /// # use rusqlite::{Connection, Result};
    /// fn insert_new_people(conn: &Connection) -> Result<()> {
    ///     let mut stmt = try!(conn.prepare("INSERT INTO People (name) VALUES (?)"));
    ///     try!(stmt.execute(&[&"Joe Smith"]));
    ///     try!(stmt.execute(&[&"Bob Jones"]));
    ///     Ok(())
    /// }
    /// ```
    ///
    /// # Failure
    ///
    /// Will return `Err` if `sql` cannot be converted to a C-compatible string or if the
    /// underlying SQLite call fails.
    pub fn prepare<'a>(&'a self, sql: &str) -> Result<Statement<'a>> {
        self.db.borrow_mut().prepare(self, sql)
    }

    /// Close the SQLite connection.
    ///
    /// This is functionally equivalent to the `Drop` implementation for `Connection` except
    /// that it returns any error encountered to the caller.
    ///
    /// # Failure
    ///
    /// Will return `Err` if the underlying SQLite call fails.
    pub fn close(self) -> Result<()> {
        let mut db = self.db.borrow_mut();
        db.close()
    }

    /// Enable loading of SQLite extensions. Strongly consider using `LoadExtensionGuard`
    /// instead of this function.
    ///
    /// ## Example
    ///
    /// ```rust,no_run
    /// # use rusqlite::{Connection, Result};
    /// # use std::path::{Path};
    /// fn load_my_extension(conn: &Connection) -> Result<()> {
    ///     try!(conn.load_extension_enable());
    ///     try!(conn.load_extension(Path::new("my_sqlite_extension"), None));
    ///     conn.load_extension_disable()
    /// }
    /// ```
    ///
    /// # Failure
    ///
    /// Will return `Err` if the underlying SQLite call fails.
    #[cfg(feature = "load_extension")]
    pub fn load_extension_enable(&self) -> Result<()> {
        self.db.borrow_mut().enable_load_extension(1)
    }

    /// Disable loading of SQLite extensions.
    ///
    /// See `load_extension_enable` for an example.
    ///
    /// # Failure
    ///
    /// Will return `Err` if the underlying SQLite call fails.
    #[cfg(feature = "load_extension")]
    pub fn load_extension_disable(&self) -> Result<()> {
        self.db.borrow_mut().enable_load_extension(0)
    }

    /// Load the SQLite extension at `dylib_path`. `dylib_path` is passed through to
    /// `sqlite3_load_extension`, which may attempt OS-specific modifications if the file
    /// cannot be loaded directly.
    ///
    /// If `entry_point` is `None`, SQLite will attempt to find the entry point. If it is not
    /// `None`, the entry point will be passed through to `sqlite3_load_extension`.
    ///
    /// ## Example
    ///
    /// ```rust,no_run
    /// # use rusqlite::{Connection, Result, LoadExtensionGuard};
    /// # use std::path::{Path};
    /// fn load_my_extension(conn: &Connection) -> Result<()> {
    ///     let _guard = try!(LoadExtensionGuard::new(conn));
    ///
    ///     conn.load_extension("my_sqlite_extension", None)
    /// }
    /// ```
    ///
    /// # Failure
    ///
    /// Will return `Err` if the underlying SQLite call fails.
    #[cfg(feature = "load_extension")]
    pub fn load_extension<P: AsRef<Path>>(&self,
                                          dylib_path: P,
                                          entry_point: Option<&str>)
                                          -> Result<()> {
        self.db.borrow_mut().load_extension(dylib_path.as_ref(), entry_point)
    }

    /// Get access to the underlying SQLite database connection handle.
    ///
    /// # Warning
    ///
    /// You should not need to use this function. If you do need to, please [open an issue
    /// on the rusqlite repository](https://github.com/jgallagher/rusqlite/issues) and describe
    /// your use case. This function is unsafe because it gives you raw access to the SQLite
    /// connection, and what you do with it could impact the safety of this `Connection`.
    pub unsafe fn handle(&self) -> *mut ffi::Struct_sqlite3 {
        self.db.borrow().db()
    }

    fn decode_result(&self, code: c_int) -> Result<()> {
        self.db.borrow_mut().decode_result(code)
    }

    fn changes(&self) -> c_int {
        self.db.borrow_mut().changes()
    }
}

impl fmt::Debug for Connection {
    fn fmt(&self, f: &mut fmt::Formatter) -> fmt::Result {
        f.debug_struct("Connection")
         .field("path", &self.path)
         .finish()
    }
}

struct InnerConnection {
    db: *mut ffi::Struct_sqlite3,
}

/// Old name for `OpenFlags`. `SqliteOpenFlags` is deprecated.
pub type SqliteOpenFlags = OpenFlags;

bitflags! {
    #[doc = "Flags for opening SQLite database connections."]
    #[doc = "See [sqlite3_open_v2](http://www.sqlite.org/c3ref/open.html) for details."]
    #[repr(C)]
    flags OpenFlags: c_int {
        const SQLITE_OPEN_READ_ONLY     = 0x00000001,
        const SQLITE_OPEN_READ_WRITE    = 0x00000002,
        const SQLITE_OPEN_CREATE        = 0x00000004,
        const SQLITE_OPEN_URI           = 0x00000040,
        const SQLITE_OPEN_MEMORY        = 0x00000080,
        const SQLITE_OPEN_NO_MUTEX      = 0x00008000,
        const SQLITE_OPEN_FULL_MUTEX    = 0x00010000,
        const SQLITE_OPEN_SHARED_CACHE  = 0x00020000,
        const SQLITE_OPEN_PRIVATE_CACHE = 0x00040000,
    }
}

impl Default for OpenFlags {
    fn default() -> OpenFlags {
        SQLITE_OPEN_READ_WRITE | SQLITE_OPEN_CREATE | SQLITE_OPEN_NO_MUTEX | SQLITE_OPEN_URI
    }
}

impl InnerConnection {
    fn open_with_flags(c_path: &CString, flags: OpenFlags) -> Result<InnerConnection> {
        unsafe {
            // Before opening the database, we need to check that SQLite hasn't been
            // compiled or configured to be in single-threaded mode. If it has, we're
            // exposing a very unsafe API to Rust, so refuse to open connections at all.
            // Unfortunately, the check for this is quite gross. sqlite3_threadsafe() only
            // returns how SQLite was _compiled_; there is no public API to check whether
            // someone called sqlite3_config() to set single-threaded mode. We can cheat
            // by trying to allocate a mutex, though; in single-threaded mode due to
            // compilation settings, the magic value 8 is returned (see the definition of
            // sqlite3_mutex_alloc at https://github.com/mackyle/sqlite/blob/master/src/mutex.h);
            // in single-threaded mode due to sqlite3_config(), the magic value 8 is also
            // returned (see the definition of noopMutexAlloc at
            // https://github.com/mackyle/sqlite/blob/master/src/mutex_noop.c).
            const SQLITE_SINGLETHREADED_MUTEX_MAGIC: usize = 8;
            let mutex_ptr = ffi::sqlite3_mutex_alloc(0);
            let is_singlethreaded = mutex_ptr as usize == SQLITE_SINGLETHREADED_MUTEX_MAGIC;
            ffi::sqlite3_mutex_free(mutex_ptr);
            if is_singlethreaded {
                return Err(Error::SqliteSingleThreadedMode);
            }

            let mut db: *mut ffi::sqlite3 = mem::uninitialized();
            let r = ffi::sqlite3_open_v2(c_path.as_ptr(), &mut db, flags.bits(), ptr::null());
            if r != ffi::SQLITE_OK {
                let e = if db.is_null() {
                    error_from_sqlite_code(r, None)
                } else {
                    let e = error_from_handle(db, r);
                    ffi::sqlite3_close(db);
                    e
                };

                return Err(e);
            }
            let r = ffi::sqlite3_busy_timeout(db, 5000);
            if r != ffi::SQLITE_OK {
                let e = error_from_handle(db, r);
                ffi::sqlite3_close(db);
                return Err(e);
            }

            // attempt to turn on extended results code; don't fail if we can't.
            ffi::sqlite3_extended_result_codes(db, 1);

            Ok(InnerConnection { db: db })
        }
    }

    fn db(&self) -> *mut ffi::Struct_sqlite3 {
        self.db
    }

    fn decode_result(&mut self, code: c_int) -> Result<()> {
        if code == ffi::SQLITE_OK {
            Ok(())
        } else {
            Err(error_from_handle(self.db(), code))
        }
    }

    fn close(&mut self) -> Result<()> {
        unsafe {
            let r = ffi::sqlite3_close(self.db());
            self.db = ptr::null_mut();
            self.decode_result(r)
        }
    }

    fn execute_batch(&mut self, sql: &str) -> Result<()> {
        let c_sql = try!(str_to_cstring(sql));
        unsafe {
            let r = ffi::sqlite3_exec(self.db(),
                                      c_sql.as_ptr(),
                                      None,
                                      ptr::null_mut(),
                                      ptr::null_mut());
            self.decode_result(r)
        }
    }

    #[cfg(feature = "load_extension")]
    fn enable_load_extension(&mut self, onoff: c_int) -> Result<()> {
        let r = unsafe { ffi::sqlite3_enable_load_extension(self.db, onoff) };
        self.decode_result(r)
    }

    #[cfg(feature = "load_extension")]
    fn load_extension(&self, dylib_path: &Path, entry_point: Option<&str>) -> Result<()> {
        let dylib_str = try!(path_to_cstring(dylib_path));
        unsafe {
            let mut errmsg: *mut c_char = mem::uninitialized();
            let r = if let Some(entry_point) = entry_point {
                let c_entry = try!(str_to_cstring(entry_point));
                ffi::sqlite3_load_extension(self.db,
                                            dylib_str.as_ptr(),
                                            c_entry.as_ptr(),
                                            &mut errmsg)
            } else {
                ffi::sqlite3_load_extension(self.db, dylib_str.as_ptr(), ptr::null(), &mut errmsg)
            };
            if r == ffi::SQLITE_OK {
                Ok(())
            } else {
                let message = errmsg_to_string(&*errmsg);
                ffi::sqlite3_free(errmsg as *mut libc::c_void);
                Err(error_from_sqlite_code(r, Some(message)))
            }
        }
    }

    fn last_insert_rowid(&self) -> i64 {
        unsafe { ffi::sqlite3_last_insert_rowid(self.db()) }
    }

    fn prepare<'a>(&mut self, conn: &'a Connection, sql: &str) -> Result<Statement<'a>> {
        if sql.len() >= ::std::i32::MAX as usize {
            return Err(error_from_sqlite_code(ffi::SQLITE_TOOBIG, None));
        }
        let mut c_stmt: *mut ffi::sqlite3_stmt = unsafe { mem::uninitialized() };
        let c_sql = try!(str_to_cstring(sql));
        let r = unsafe {
            let len_with_nul = (sql.len() + 1) as c_int;
            ffi::sqlite3_prepare_v2(self.db(),
                                    c_sql.as_ptr(),
                                    len_with_nul,
                                    &mut c_stmt,
                                    ptr::null_mut())
        };
        self.decode_result(r).map(|_| Statement::new(conn, c_stmt))
    }

    fn changes(&mut self) -> c_int {
        unsafe { ffi::sqlite3_changes(self.db()) }
    }
}

impl Drop for InnerConnection {
    #[allow(unused_must_use)]
    fn drop(&mut self) {
        self.close();
    }
}

/// Old name for `Statement`. `SqliteStatement` is deprecated.
pub type SqliteStatement<'conn> = Statement<'conn>;

/// A prepared statement.
pub struct Statement<'conn> {
    conn: &'conn Connection,
    stmt: *mut ffi::sqlite3_stmt,
    needs_reset: bool,
    column_count: c_int,
}

impl<'conn> Statement<'conn> {
    fn new(conn: &Connection, stmt: *mut ffi::sqlite3_stmt) -> Statement {
        Statement {
            conn: conn,
            stmt: stmt,
            needs_reset: false,
            column_count: unsafe { ffi::sqlite3_column_count(stmt) },
        }
    }

    /// Get all the column names in the result set of the prepared statement.
    pub fn column_names(&self) -> Vec<&str> {
        let n = self.column_count;
        let mut cols = Vec::with_capacity(n as usize);
        for i in 0..n {
            let slice = unsafe { CStr::from_ptr(ffi::sqlite3_column_name(self.stmt, i)) };
            let s = str::from_utf8(slice.to_bytes()).unwrap();
            cols.push(s);
        }
        cols
    }

    /// Return the number of columns in the result set returned by the prepared statement.
    pub fn column_count(&self) -> i32 {
        self.column_count
    }

    /// Returns the column index in the result set for a given column name.
    /// If there is no AS clause then the name of the column is unspecified and may change from one release of SQLite to the next.
    ///
    /// # Failure
    /// Will return an `Error::InvalidColumnName` when there is no column with the specified `name`.
    pub fn column_index(&self, name: &str) -> Result<i32> {
        let bytes = name.as_bytes();
        let n = self.column_count;
        for i in 0..n {
            let slice = unsafe { CStr::from_ptr(ffi::sqlite3_column_name(self.stmt, i)) };
            if bytes == slice.to_bytes() {
                return Ok(i);
            }
        }
        Err(Error::InvalidColumnName(String::from(name)))
    }

    /// Execute the prepared statement.
    ///
    /// On success, returns the number of rows that were changed or inserted or deleted (via
    /// `sqlite3_changes`).
    ///
    /// ## Example
    ///
    /// ```rust,no_run
    /// # use rusqlite::{Connection, Result};
    /// fn update_rows(conn: &Connection) -> Result<()> {
    ///     let mut stmt = try!(conn.prepare("UPDATE foo SET bar = 'baz' WHERE qux = ?"));
    ///
    ///     try!(stmt.execute(&[&1i32]));
    ///     try!(stmt.execute(&[&2i32]));
    ///
    ///     Ok(())
    /// }
    /// ```
    ///
    /// # Failure
    ///
    /// Will return `Err` if binding parameters fails, the executed statement returns rows (in
    /// which case `query` should be used instead), or the underling SQLite call fails.
    pub fn execute(&mut self, params: &[&ToSql]) -> Result<c_int> {
        unsafe {
            try!(self.bind_parameters(params));
            self.execute_()
        }
    }

    unsafe fn execute_(&mut self) -> Result<c_int> {
        let r = ffi::sqlite3_step(self.stmt);
        ffi::sqlite3_reset(self.stmt);
        match r {
            ffi::SQLITE_DONE => {
                if self.column_count == 0 {
                    Ok(self.conn.changes())
                } else {
                    Err(Error::ExecuteReturnedResults)
                }
            }
            ffi::SQLITE_ROW => Err(Error::ExecuteReturnedResults),
            _ => Err(self.conn.decode_result(r).unwrap_err()),
        }
    }

    /// Execute the prepared statement, returning an iterator over the resulting rows.
    ///
    /// ## Example
    ///
    /// ```rust,no_run
    /// # use rusqlite::{Connection, Result};
    /// fn get_names(conn: &Connection) -> Result<Vec<String>> {
    ///     let mut stmt = try!(conn.prepare("SELECT name FROM people"));
    ///     let mut rows = try!(stmt.query(&[]));
    ///
    ///     let mut names = Vec::new();
    ///     for result_row in rows {
    ///         let row = try!(result_row);
    ///         names.push(row.get(0));
    ///     }
    ///
    ///     Ok(names)
    /// }
    /// ```
    ///
    /// # Failure
    ///
    /// Will return `Err` if binding parameters fails.
    pub fn query<'a>(&'a mut self, params: &[&ToSql]) -> Result<Rows<'a>> {
        self.reset_if_needed();

        unsafe {
            try!(self.bind_parameters(params));
        }

        self.needs_reset = true;
        Ok(Rows::new(self))
    }

    /// Executes the prepared statement and maps a function over the resulting
    /// rows.
    ///
    /// Unlike the iterator produced by `query`, the returned iterator does not expose the possibility
    /// for accessing stale rows.
    ///
    /// # Failure
    ///
    /// Will return `Err` if binding parameters fails.
    pub fn query_map<'a, T, F>(&'a mut self, params: &[&ToSql], f: F) -> Result<MappedRows<'a, F>>
        where F: FnMut(&Row) -> T
    {
        let row_iter = try!(self.query(params));

        Ok(MappedRows {
            rows: row_iter,
            map: f,
        })
    }

    /// Executes the prepared statement and maps a function over the resulting
    /// rows, where the function returns a `Result` with `Error` type implementing
    /// `std::convert::From<Error>` (so errors can be unified).
    ///
    /// Unlike the iterator produced by `query`, the returned iterator does not expose the possibility
    /// for accessing stale rows.
    ///
    /// # Failure
    ///
    /// Will return `Err` if binding parameters fails.
    pub fn query_and_then<'a, T, E, F>(&'a mut self,
                                       params: &[&ToSql],
                                       f: F)
                                       -> Result<AndThenRows<'a, F>>
        where E: convert::From<Error>,
              F: FnMut(&Row) -> result::Result<T, E>
    {
        let row_iter = try!(self.query(params));

        Ok(AndThenRows {
            rows: row_iter,
            map: f,
        })
    }

    /// Consumes the statement.
    ///
    /// Functionally equivalent to the `Drop` implementation, but allows callers to see any errors
    /// that occur.
    ///
    /// # Failure
    ///
    /// Will return `Err` if the underlying SQLite call fails.
    pub fn finalize(mut self) -> Result<()> {
        self.finalize_()
    }

    unsafe fn bind_parameters(&mut self, params: &[&ToSql]) -> Result<()> {
        assert!(params.len() as c_int == ffi::sqlite3_bind_parameter_count(self.stmt),
                "incorrect number of parameters to query(): expected {}, got {}",
                ffi::sqlite3_bind_parameter_count(self.stmt),
                params.len());

        for (i, p) in params.iter().enumerate() {
            try!(self.conn.decode_result(p.bind_parameter(self.stmt, (i + 1) as c_int)));
        }

        Ok(())
    }

    fn reset_if_needed(&mut self) {
        if self.needs_reset {
            unsafe {
                ffi::sqlite3_reset(self.stmt);
            };
            self.needs_reset = false;
        }
    }

    fn finalize_(&mut self) -> Result<()> {
        let r = unsafe { ffi::sqlite3_finalize(self.stmt) };
        self.stmt = ptr::null_mut();
        self.conn.decode_result(r)
    }
}

impl<'conn> fmt::Debug for Statement<'conn> {
    fn fmt(&self, f: &mut fmt::Formatter) -> fmt::Result {
        let sql = unsafe {
            let c_slice = CStr::from_ptr(ffi::sqlite3_sql(self.stmt)).to_bytes();
            str::from_utf8(c_slice)
        };
        f.debug_struct("Statement")
         .field("conn", self.conn)
         .field("stmt", &self.stmt)
         .field("sql", &sql)
         .finish()
    }
}

impl<'conn> Drop for Statement<'conn> {
    #[allow(unused_must_use)]
    fn drop(&mut self) {
        self.finalize_();
    }
}

/// An iterator over the mapped resulting rows of a query.
pub struct MappedRows<'stmt, F> {
    rows: Rows<'stmt>,
    map: F,
}

impl<'stmt, T, F> Iterator for MappedRows<'stmt, F> where F: FnMut(&Row) -> T
{
    type Item = Result<T>;

    fn next(&mut self) -> Option<Result<T>> {
        self.rows.next().map(|row_result| row_result.map(|row| (self.map)(&row)))
    }
}

/// An iterator over the mapped resulting rows of a query, with an Error type
/// unifying with Error.
pub struct AndThenRows<'stmt, F> {
    rows: Rows<'stmt>,
    map: F,
}

impl<'stmt, T, E, F> Iterator for AndThenRows<'stmt, F>
    where E: convert::From<Error>,
          F: FnMut(&Row) -> result::Result<T, E>
{
    type Item = result::Result<T, E>;

    fn next(&mut self) -> Option<Self::Item> {
        self.rows.next().map(|row_result| {
            row_result.map_err(E::from)
                      .and_then(|row| (self.map)(&row))
        })
    }
}

/// Old name for `Rows`. `SqliteRows` is deprecated.
pub type SqliteRows<'stmt> = Rows<'stmt>;

/// An iterator over the resulting rows of a query.
///
/// ## Warning
///
/// Strongly consider using `query_map` or `query_and_then` instead of `query`; the former do not
/// suffer from the following problem.
///
/// Due to the way SQLite returns result rows of a query, it is not safe to attempt to get values
/// from a row after it has become stale (i.e., `next()` has been called again on the `Rows`
/// iterator). For example:
///
/// ```rust,no_run
/// # use rusqlite::{Connection, Result};
/// fn bad_function_will_panic(conn: &Connection) -> Result<i64> {
///     let mut stmt = try!(conn.prepare("SELECT id FROM my_table"));
///     let mut rows = try!(stmt.query(&[]));
///
///     let row0 = try!(rows.next().unwrap());
///     // row 0 is valid for now...
///
///     let row1 = try!(rows.next().unwrap());
///     // row 0 is now STALE, and row 1 is valid
///
///     let my_id = row0.get(0); // WILL PANIC because row 0 is stale
///     Ok(my_id)
/// }
/// ```
///
/// Please note that this means some of the methods on `Iterator` are not useful, such as `collect`
/// (which would result in a collection of rows, only the last of which can safely be used) and
/// `min`/`max` (which could return a stale row unless the last row happened to be the min or max,
/// respectively).
pub struct Rows<'stmt> {
    stmt: &'stmt Statement<'stmt>,
    current_row: Rc<Cell<c_int>>,
    failed: bool,
}

impl<'stmt> Rows<'stmt> {
    fn new(stmt: &'stmt Statement<'stmt>) -> Rows<'stmt> {
        Rows {
            stmt: stmt,
            current_row: Rc::new(Cell::new(0)),
            failed: false,
        }
    }

    fn get_expected_row(&mut self) -> Result<Row<'stmt>> {
        match self.next() {
            Some(row) => row,
            None => Err(Error::QueryReturnedNoRows),
        }
    }
}

impl<'stmt> Iterator for Rows<'stmt> {
    type Item = Result<Row<'stmt>>;

    fn next(&mut self) -> Option<Result<Row<'stmt>>> {
        if self.failed {
            return None;
        }
        match unsafe { ffi::sqlite3_step(self.stmt.stmt) } {
            ffi::SQLITE_ROW => {
                let current_row = self.current_row.get() + 1;
                self.current_row.set(current_row);
                Some(Ok(Row {
                    stmt: self.stmt,
                    current_row: self.current_row.clone(),
                    row_idx: current_row,
                }))
            }
            ffi::SQLITE_DONE => None,
            code => {
                self.failed = true;
                Some(Err(self.stmt.conn.decode_result(code).unwrap_err()))
            }
        }
    }
}

/// Old name for `Row`. `SqliteRow` is deprecated.
pub type SqliteRow<'stmt> = Row<'stmt>;

/// A single result row of a query.
pub struct Row<'stmt> {
    stmt: &'stmt Statement<'stmt>,
    current_row: Rc<Cell<c_int>>,
    row_idx: c_int,
}

impl<'stmt> Row<'stmt> {
    /// Get the value of a particular column of the result row.
    ///
    /// Note that `Row` can panic at runtime if you use it incorrectly. When you are
    /// retrieving the rows of a query, a row becomes stale once you have requested the next row,
    /// and the values can no longer be retrieved. In general (when using looping over the rows,
    /// for example) this isn't an issue, but it means you cannot do something like this:
    ///
    /// ```rust,no_run
    /// # use rusqlite::{Connection, Result};
    /// fn bad_function_will_panic(conn: &Connection) -> Result<i64> {
    ///     let mut stmt = try!(conn.prepare("SELECT id FROM my_table"));
    ///     let mut rows = try!(stmt.query(&[]));
    ///
    ///     let row0 = try!(rows.next().unwrap());
    ///     // row 0 is value now...
    ///
    ///     let row1 = try!(rows.next().unwrap());
    ///     // row 0 is now STALE, and row 1 is valid
    ///
    ///     let my_id = row0.get(0); // WILL PANIC because row 0 is stale
    ///     Ok(my_id)
    /// }
    /// ```
    ///
    /// ## Failure
    ///
    /// Panics if the underlying SQLite column type is not a valid type as a source for `T`.
    ///
    /// Panics if `idx` is outside the range of columns in the returned query or if this row
    /// is stale.
    pub fn get<I: RowIndex, T: FromSql>(&self, idx: I) -> T {
        self.get_checked(idx).unwrap()
    }

    /// Get the value of a particular column of the result row.
    ///
    /// ## Failure
    ///
    /// Returns an `Error::InvalidColumnType` if the underlying SQLite column
    /// type is not a valid type as a source for `T`.
    ///
    /// Returns an `Error::InvalidColumnIndex` if `idx` is outside the valid column range
    /// for this row.
    ///
    /// Returns an `Error::InvalidColumnName` if `idx` is not a valid column name
    /// for this row.
    ///
    /// Returns an `Error::GetFromStaleRow` if this row is stale.
    pub fn get_checked<I: RowIndex, T: FromSql>(&self, idx: I) -> Result<T> {
        if self.row_idx != self.current_row.get() {
            return Err(Error::GetFromStaleRow);
        }
        unsafe {
            let idx = try!(idx.idx(self.stmt));

            if T::column_has_valid_sqlite_type(self.stmt.stmt, idx) {
                FromSql::column_result(self.stmt.stmt, idx)
            } else {
                Err(Error::InvalidColumnType)
            }
        }
    }

    /// Return the number of columns in the current row.
    pub fn column_count(&self) -> i32 {
        self.stmt.column_count()
    }
}

/// A trait implemented by types that can index into columns of a row.
pub trait RowIndex {
    /// Returns the index of the appropriate column, or `None` if no such
    /// column exists.
    fn idx(&self, stmt: &Statement) -> Result<i32>;
}

impl RowIndex for i32 {
    #[inline]
    fn idx(&self, stmt: &Statement) -> Result<i32> {
        if *self < 0 || *self >= stmt.column_count {
            Err(Error::InvalidColumnIndex(*self))
        } else {
            Ok(*self)
        }
    }
}

impl<'a> RowIndex for &'a str {
    #[inline]
    fn idx(&self, stmt: &Statement) -> Result<i32> {
        stmt.column_index(*self)
    }
}

#[cfg(test)]
mod test {
    extern crate tempdir;
    pub use super::*;
    use ffi;
    use self::tempdir::TempDir;
    pub use std::error::Error as StdError;
    pub use std::fmt;

    // this function is never called, but is still type checked; in
    // particular, calls with specific instantiations will require
    // that those types are `Send`.
    #[allow(dead_code, unconditional_recursion)]
    fn ensure_send<T: Send>() {
        ensure_send::<Connection>();
    }

    pub fn checked_memory_handle() -> Connection {
        Connection::open_in_memory().unwrap()
    }

    #[test]
    #[cfg_attr(rustfmt, rustfmt_skip)]
    fn test_persistence() {
        let temp_dir = TempDir::new("test_open_file").unwrap();
        let path = temp_dir.path().join("test.db3");

        {
            let db = Connection::open(&path).unwrap();
            let sql = "BEGIN;
                   CREATE TABLE foo(x INTEGER);
                   INSERT INTO foo VALUES(42);
                   END;";
                   db.execute_batch(sql).unwrap();
        }

        let path_string = path.to_str().unwrap();
        let db = Connection::open(&path_string).unwrap();
        let the_answer: Result<i64> = db.query_row("SELECT x FROM foo", &[], |r| r.get(0));

        assert_eq!(42i64, the_answer.unwrap());
    }

    #[test]
    fn test_open() {
        assert!(Connection::open_in_memory().is_ok());

        let db = checked_memory_handle();
        assert!(db.close().is_ok());
    }

    #[test]
    fn test_open_with_flags() {
        for bad_flags in &[OpenFlags::empty(),
                           SQLITE_OPEN_READ_ONLY | SQLITE_OPEN_READ_WRITE,
                           SQLITE_OPEN_READ_ONLY | SQLITE_OPEN_CREATE] {
            assert!(Connection::open_in_memory_with_flags(*bad_flags).is_err());
        }
    }

    #[test]
    #[cfg_attr(rustfmt, rustfmt_skip)]
    fn test_execute_batch() {
        let db = checked_memory_handle();
        let sql = "BEGIN;
                   CREATE TABLE foo(x INTEGER);
                   INSERT INTO foo VALUES(1);
                   INSERT INTO foo VALUES(2);
                   INSERT INTO foo VALUES(3);
                   INSERT INTO foo VALUES(4);
                   END;";
        db.execute_batch(sql).unwrap();

        db.execute_batch("UPDATE foo SET x = 3 WHERE x < 3").unwrap();

        assert!(db.execute_batch("INVALID SQL").is_err());
    }

    #[test]
    fn test_execute() {
        let db = checked_memory_handle();
        db.execute_batch("CREATE TABLE foo(x INTEGER)").unwrap();

        assert_eq!(1,
                   db.execute("INSERT INTO foo(x) VALUES (?)", &[&1i32]).unwrap());
        assert_eq!(1,
                   db.execute("INSERT INTO foo(x) VALUES (?)", &[&2i32]).unwrap());

        assert_eq!(3i32,
                   db.query_row("SELECT SUM(x) FROM foo", &[], |r| r.get(0)).unwrap());
    }

    #[test]
    fn test_execute_select() {
        let db = checked_memory_handle();
        let err = db.execute("SELECT 1 WHERE 1 < ?", &[&1i32]).unwrap_err();
        match err {
            Error::ExecuteReturnedResults => (),
            _ => panic!("Unexpected error: {}", err),
        }
    }

    #[test]
    fn test_prepare_column_names() {
        let db = checked_memory_handle();
        db.execute_batch("CREATE TABLE foo(x INTEGER);").unwrap();

        let stmt = db.prepare("SELECT * FROM foo").unwrap();
        assert_eq!(stmt.column_count(), 1);
        assert_eq!(stmt.column_names(), vec!["x"]);

        let stmt = db.prepare("SELECT x AS a, x AS b FROM foo").unwrap();
        assert_eq!(stmt.column_count(), 2);
        assert_eq!(stmt.column_names(), vec!["a", "b"]);
    }

    #[test]
    fn test_prepare_execute() {
        let db = checked_memory_handle();
        db.execute_batch("CREATE TABLE foo(x INTEGER);").unwrap();

        let mut insert_stmt = db.prepare("INSERT INTO foo(x) VALUES(?)").unwrap();
        assert_eq!(insert_stmt.execute(&[&1i32]).unwrap(), 1);
        assert_eq!(insert_stmt.execute(&[&2i32]).unwrap(), 1);
        assert_eq!(insert_stmt.execute(&[&3i32]).unwrap(), 1);

        assert_eq!(insert_stmt.execute(&[&"hello".to_string()]).unwrap(), 1);
        assert_eq!(insert_stmt.execute(&[&"goodbye".to_string()]).unwrap(), 1);
        assert_eq!(insert_stmt.execute(&[&types::Null]).unwrap(), 1);

        let mut update_stmt = db.prepare("UPDATE foo SET x=? WHERE x<?").unwrap();
        assert_eq!(update_stmt.execute(&[&3i32, &3i32]).unwrap(), 2);
        assert_eq!(update_stmt.execute(&[&3i32, &3i32]).unwrap(), 0);
        assert_eq!(update_stmt.execute(&[&8i32, &8i32]).unwrap(), 3);
    }

    #[test]
    fn test_prepare_query() {
        let db = checked_memory_handle();
        db.execute_batch("CREATE TABLE foo(x INTEGER);").unwrap();

        let mut insert_stmt = db.prepare("INSERT INTO foo(x) VALUES(?)").unwrap();
        assert_eq!(insert_stmt.execute(&[&1i32]).unwrap(), 1);
        assert_eq!(insert_stmt.execute(&[&2i32]).unwrap(), 1);
        assert_eq!(insert_stmt.execute(&[&3i32]).unwrap(), 1);

        let mut query = db.prepare("SELECT x FROM foo WHERE x < ? ORDER BY x DESC").unwrap();
        {
            let rows = query.query(&[&4i32]).unwrap();
            let v: Vec<i32> = rows.map(|r| r.unwrap().get(0)).collect();

            assert_eq!(v, [3i32, 2, 1]);
        }

        {
            let rows = query.query(&[&3i32]).unwrap();
            let v: Vec<i32> = rows.map(|r| r.unwrap().get(0)).collect();
            assert_eq!(v, [2i32, 1]);
        }
    }

    #[test]
    #[cfg_attr(rustfmt, rustfmt_skip)]
    fn test_query_map() {
        let db = checked_memory_handle();
        let sql = "BEGIN;
                   CREATE TABLE foo(x INTEGER, y TEXT);
                   INSERT INTO foo VALUES(4, \"hello\");
                   INSERT INTO foo VALUES(3, \", \");
                   INSERT INTO foo VALUES(2, \"world\");
                   INSERT INTO foo VALUES(1, \"!\");
                   END;";
        db.execute_batch(sql).unwrap();

        let mut query = db.prepare("SELECT x, y FROM foo ORDER BY x DESC").unwrap();
        let results: Result<Vec<String>> = query.query_map(&[], |row| row.get(1))
            .unwrap()
            .collect();

        assert_eq!(results.unwrap().concat(), "hello, world!");
    }

    #[test]
    #[cfg_attr(rustfmt, rustfmt_skip)]
    fn test_query_row() {
        let db = checked_memory_handle();
        let sql = "BEGIN;
                   CREATE TABLE foo(x INTEGER);
                   INSERT INTO foo VALUES(1);
                   INSERT INTO foo VALUES(2);
                   INSERT INTO foo VALUES(3);
                   INSERT INTO foo VALUES(4);
                   END;";
        db.execute_batch(sql).unwrap();

        assert_eq!(10i64,
                   db.query_row("SELECT SUM(x) FROM foo", &[], |r| r.get(0))
                   .unwrap());

        let result: Result<i64> = db.query_row("SELECT x FROM foo WHERE x > 5", &[], |r| r.get(0));
        match result.unwrap_err() {
            Error::QueryReturnedNoRows => (),
            err => panic!("Unexpected error {}", err),
        }

        let bad_query_result = db.query_row("NOT A PROPER QUERY; test123", &[], |_| ());

        assert!(bad_query_result.is_err());
    }

    #[test]
    fn test_prepare_failures() {
        let db = checked_memory_handle();
        db.execute_batch("CREATE TABLE foo(x INTEGER);").unwrap();

        let err = db.prepare("SELECT * FROM does_not_exist").unwrap_err();
        assert!(format!("{}", err).contains("does_not_exist"));
    }

    #[test]
    fn test_row_expiration() {
        let db = checked_memory_handle();
        db.execute_batch("CREATE TABLE foo(x INTEGER)").unwrap();
        db.execute_batch("INSERT INTO foo(x) VALUES(1)").unwrap();
        db.execute_batch("INSERT INTO foo(x) VALUES(2)").unwrap();

        let mut stmt = db.prepare("SELECT x FROM foo ORDER BY x").unwrap();
        let mut rows = stmt.query(&[]).unwrap();
        let first = rows.next().unwrap().unwrap();
        let second = rows.next().unwrap().unwrap();

        assert_eq!(2i32, second.get(0));

        match first.get_checked::<i32, i32>(0).unwrap_err() {
            Error::GetFromStaleRow => (),
            err => panic!("Unexpected error {}", err),
        }
    }

    #[test]
    fn test_last_insert_rowid() {
        let db = checked_memory_handle();
        db.execute_batch("CREATE TABLE foo(x INTEGER PRIMARY KEY)").unwrap();
        db.execute_batch("INSERT INTO foo DEFAULT VALUES").unwrap();

        assert_eq!(db.last_insert_rowid(), 1);

        let mut stmt = db.prepare("INSERT INTO foo DEFAULT VALUES").unwrap();
        for _ in 0i32..9 {
            stmt.execute(&[]).unwrap();
        }
        assert_eq!(db.last_insert_rowid(), 10);
    }

    #[test]
    fn test_statement_debugging() {
        let db = checked_memory_handle();
        let query = "SELECT 12345";
        let stmt = db.prepare(query).unwrap();

        assert!(format!("{:?}", stmt).contains(query));
    }

    #[test]
    fn test_notnull_constraint_error() {
        let db = checked_memory_handle();
        db.execute_batch("CREATE TABLE foo(x NOT NULL)").unwrap();

        let result = db.execute("INSERT INTO foo (x) VALUES (NULL)", &[]);
        assert!(result.is_err());

        match result.unwrap_err() {
            Error::SqliteFailure(err, _) => {
                assert_eq!(err.code, ffi::ErrorCode::ConstraintViolation);

                // extended error codes for constraints were added in SQLite 3.7.16; if we're
                // running on a version at least that new, check for the extended code
                let version = unsafe { ffi::sqlite3_libversion_number() };
                if version >= 3007016 {
                    assert_eq!(err.extended_code, ffi::SQLITE_CONSTRAINT_NOTNULL)
                }
            }
            err => panic!("Unexpected error {}", err),
        }
    }

    mod query_and_then_tests {
        extern crate libsqlite3_sys as ffi;
        use super::*;

        #[derive(Debug)]
        enum CustomError {
            SomeError,
            Sqlite(Error),
        }

        impl fmt::Display for CustomError {
            fn fmt(&self, f: &mut fmt::Formatter) -> ::std::result::Result<(), fmt::Error> {
                match *self {
                    CustomError::SomeError => write!(f, "{}", self.description()),
                    CustomError::Sqlite(ref se) => write!(f, "{}: {}", self.description(), se),
                }
            }
        }

        impl StdError for CustomError {
            fn description(&self) -> &str {
                "my custom error"
            }
            fn cause(&self) -> Option<&StdError> {
                match *self {
                    CustomError::SomeError => None,
                    CustomError::Sqlite(ref se) => Some(se),
                }
            }
        }

        impl From<Error> for CustomError {
            fn from(se: Error) -> CustomError {
                CustomError::Sqlite(se)
            }
        }

        type CustomResult<T> = ::std::result::Result<T, CustomError>;

        #[test]
        #[cfg_attr(rustfmt, rustfmt_skip)]
        fn test_query_and_then() {
            let db = checked_memory_handle();
            let sql = "BEGIN;
                       CREATE TABLE foo(x INTEGER, y TEXT);
                       INSERT INTO foo VALUES(4, \"hello\");
                       INSERT INTO foo VALUES(3, \", \");
                       INSERT INTO foo VALUES(2, \"world\");
                       INSERT INTO foo VALUES(1, \"!\");
                       END;";
            db.execute_batch(sql).unwrap();

            let mut query = db.prepare("SELECT x, y FROM foo ORDER BY x DESC").unwrap();
            let results: Result<Vec<String>> = query.query_and_then(&[],
                                                                          |row| row.get_checked(1))
                .unwrap()
                .collect();

            assert_eq!(results.unwrap().concat(), "hello, world!");
        }

        #[test]
        #[cfg_attr(rustfmt, rustfmt_skip)]
        fn test_query_and_then_fails() {
            let db = checked_memory_handle();
            let sql = "BEGIN;
                       CREATE TABLE foo(x INTEGER, y TEXT);
                       INSERT INTO foo VALUES(4, \"hello\");
                       INSERT INTO foo VALUES(3, \", \");
                       INSERT INTO foo VALUES(2, \"world\");
                       INSERT INTO foo VALUES(1, \"!\");
                       END;";
            db.execute_batch(sql).unwrap();

            let mut query = db.prepare("SELECT x, y FROM foo ORDER BY x DESC").unwrap();
            let bad_type: Result<Vec<f64>> = query.query_and_then(&[], |row| row.get_checked(1))
                .unwrap()
                .collect();

            match bad_type.unwrap_err() {
                Error::InvalidColumnType => (),
                err => panic!("Unexpected error {}", err),
            }

            let bad_idx: Result<Vec<String>> = query.query_and_then(&[], |row| row.get_checked(3))
                .unwrap()
                .collect();

            match bad_idx.unwrap_err() {
                Error::InvalidColumnIndex(_) => (),
                err => panic!("Unexpected error {}", err),
            }
        }

        #[test]
        #[cfg_attr(rustfmt, rustfmt_skip)]
        fn test_query_and_then_custom_error() {
            let db = checked_memory_handle();
            let sql = "BEGIN;
                       CREATE TABLE foo(x INTEGER, y TEXT);
                       INSERT INTO foo VALUES(4, \"hello\");
                       INSERT INTO foo VALUES(3, \", \");
                       INSERT INTO foo VALUES(2, \"world\");
                       INSERT INTO foo VALUES(1, \"!\");
                       END;";
            db.execute_batch(sql).unwrap();

            let mut query = db.prepare("SELECT x, y FROM foo ORDER BY x DESC").unwrap();
            let results: CustomResult<Vec<String>> = query.query_and_then(&[], |row| {
                row.get_checked(1)
                .map_err(CustomError::Sqlite)
            })
            .unwrap()
                .collect();

            assert_eq!(results.unwrap().concat(), "hello, world!");
        }

        #[test]
        #[cfg_attr(rustfmt, rustfmt_skip)]
        fn test_query_and_then_custom_error_fails() {
            let db = checked_memory_handle();
            let sql = "BEGIN;
                       CREATE TABLE foo(x INTEGER, y TEXT);
                       INSERT INTO foo VALUES(4, \"hello\");
                       INSERT INTO foo VALUES(3, \", \");
                       INSERT INTO foo VALUES(2, \"world\");
                       INSERT INTO foo VALUES(1, \"!\");
                       END;";
            db.execute_batch(sql).unwrap();

            let mut query = db.prepare("SELECT x, y FROM foo ORDER BY x DESC").unwrap();
            let bad_type: CustomResult<Vec<f64>> = query.query_and_then(&[], |row| {
                row.get_checked(1)
                .map_err(CustomError::Sqlite)
            })
            .unwrap()
                .collect();

            match bad_type.unwrap_err() {
                CustomError::Sqlite(Error::InvalidColumnType) => (),
                err => panic!("Unexpected error {}", err),
            }

            let bad_idx: CustomResult<Vec<String>> = query.query_and_then(&[], |row| {
                row.get_checked(3)
                .map_err(CustomError::Sqlite)
            })
            .unwrap()
                .collect();

            match bad_idx.unwrap_err() {
                CustomError::Sqlite(Error::InvalidColumnIndex(_)) => (),
                err => panic!("Unexpected error {}", err),
            }

            let non_sqlite_err: CustomResult<Vec<String>> = query.query_and_then(&[], |_| {
                Err(CustomError::SomeError)
            })
            .unwrap()
                .collect();

            match non_sqlite_err.unwrap_err() {
                CustomError::SomeError => (),
                err => panic!("Unexpected error {}", err),
            }
        }

        #[test]
        #[cfg_attr(rustfmt, rustfmt_skip)]
        fn test_query_row_and_then_custom_error() {
            let db = checked_memory_handle();
            let sql = "BEGIN;
                       CREATE TABLE foo(x INTEGER, y TEXT);
                       INSERT INTO foo VALUES(4, \"hello\");
                       END;";
            db.execute_batch(sql).unwrap();

            let query = "SELECT x, y FROM foo ORDER BY x DESC";
            let results: CustomResult<String> = db.query_row_and_then(query, &[], |row| {
                row.get_checked(1).map_err(CustomError::Sqlite)
            });

            assert_eq!(results.unwrap(), "hello");
        }

        #[test]
        #[cfg_attr(rustfmt, rustfmt_skip)]
        fn test_query_row_and_then_custom_error_fails() {
            let db = checked_memory_handle();
            let sql = "BEGIN;
                       CREATE TABLE foo(x INTEGER, y TEXT);
                       INSERT INTO foo VALUES(4, \"hello\");
                       END;";
            db.execute_batch(sql).unwrap();

            let query = "SELECT x, y FROM foo ORDER BY x DESC";
            let bad_type: CustomResult<f64> = db.query_row_and_then(query, &[], |row| {
                row.get_checked(1).map_err(CustomError::Sqlite)
            });

            match bad_type.unwrap_err() {
                CustomError::Sqlite(Error::InvalidColumnType) => (),
                err => panic!("Unexpected error {}", err),
            }

            let bad_idx: CustomResult<String> = db.query_row_and_then(query, &[], |row| {
                row.get_checked(3).map_err(CustomError::Sqlite)
            });

            match bad_idx.unwrap_err() {
                CustomError::Sqlite(Error::InvalidColumnIndex(_)) => (),
                err => panic!("Unexpected error {}", err),
            }

            let non_sqlite_err: CustomResult<String> = db.query_row_and_then(query, &[], |_| {
                Err(CustomError::SomeError)
            });

            match non_sqlite_err.unwrap_err() {
                CustomError::SomeError => (),
                err => panic!("Unexpected error {}", err),
            }
        }

        #[test]
        #[cfg_attr(rustfmt, rustfmt_skip)]
        fn test_dynamic() {
            let db = checked_memory_handle();
            let sql = "BEGIN;
                       CREATE TABLE foo(x INTEGER, y TEXT);
                       INSERT INTO foo VALUES(4, \"hello\");
                       END;";
            db.execute_batch(sql).unwrap();

            db.query_row("SELECT * FROM foo", &[], |r| assert_eq!(2, r.column_count())).unwrap();
        }
    }
}<|MERGE_RESOLUTION|>--- conflicted
+++ resolved
@@ -90,14 +90,9 @@
 #[cfg(feature = "load_extension")]mod load_extension_guard;
 #[cfg(feature = "trace")]pub mod trace;
 #[cfg(feature = "backup")]pub mod backup;
-<<<<<<< HEAD
-#[cfg(feature = "functions")] pub mod functions;
-#[cfg(feature = "blob")] pub mod blob;
-mod convenient;
-=======
 #[cfg(feature = "functions")]pub mod functions;
 #[cfg(feature = "blob")]pub mod blob;
->>>>>>> 7f736cc3
+mod convenient;
 
 /// Old name for `Result`. `SqliteResult` is deprecated.
 pub type SqliteResult<T> = Result<T>;
