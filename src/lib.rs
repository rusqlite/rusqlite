--- conflicted
+++ resolved
@@ -111,12 +111,8 @@
 #[cfg(feature = "functions")]
 #[cfg_attr(docsrs, doc(cfg(feature = "functions")))]
 pub mod functions;
-<<<<<<< HEAD
-#[cfg(feature = "hooks")]
+#[cfg(any(feature = "hooks", feature = "preupdate_hook"))]
 #[cfg_attr(docsrs, doc(cfg(feature = "hooks")))]
-=======
-#[cfg(any(feature = "hooks", feature = "preupdate_hook"))]
->>>>>>> b51b541d
 pub mod hooks;
 mod inner_connection;
 #[cfg(feature = "limits")]
