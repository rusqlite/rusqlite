--- conflicted
+++ resolved
@@ -14,6 +14,23 @@
         if let Some(stmt) = self.stmt.take() {
             stmt.reset();
         }
+    }
+
+    /// Attempt to get the next row from the query. Returns `Ok(Some(Row))` if
+    /// there is another row, `Err(...)` if there was an error
+    /// getting the next row, and `Ok(None)` if all rows have been retrieved.
+    ///
+    /// ## Note
+    ///
+    /// This interface is not compatible with Rust's `Iterator` trait, because
+    /// the lifetime of the returned row is tied to the lifetime of `self`.
+    /// This is a fallible "streaming iterator". For a more natural interface,
+    /// consider using `query_map` or `query_and_then` instead, which
+    /// return types that implement `Iterator`.
+    #[allow(clippy::should_implement_trait)] // cannot implement Iterator
+    pub fn next(&mut self) -> Result<Option<&Row<'stmt>>> {
+        self.advance()?;
+        Ok((*self).get())
     }
 }
 
@@ -47,11 +64,7 @@
 
 impl<'stmt, T, F> MappedRows<'stmt, F>
 where
-<<<<<<< HEAD
-    F: FnMut(&Row<'_>) -> T,
-=======
-    F: FnMut(&Row<'_, '_>) -> Result<T>,
->>>>>>> d94acdc3
+    F: FnMut(&Row<'_>) -> Result<T>,
 {
     pub(crate) fn new(rows: Rows<'stmt>, f: F) -> MappedRows<'stmt, F> {
         MappedRows { rows, map: f }
@@ -60,11 +73,7 @@
 
 impl<T, F> Iterator for MappedRows<'_, F>
 where
-<<<<<<< HEAD
-    F: FnMut(&Row<'_>) -> T,
-=======
-    F: FnMut(&Row<'_, '_>) -> Result<T>,
->>>>>>> d94acdc3
+    F: FnMut(&Row<'_>) -> Result<T>,
 {
     type Item = Result<T>;
 
@@ -72,12 +81,8 @@
         let map = &mut self.map;
         self.rows
             .next()
-<<<<<<< HEAD
             .transpose()
-            .map(|row_result| row_result.map(|row| (map)(&row)))
-=======
             .map(|row_result| row_result.and_then(|row| (map)(&row)))
->>>>>>> d94acdc3
     }
 }
 
