--- conflicted
+++ resolved
@@ -243,29 +243,19 @@
         let row = rows.next().unwrap().unwrap();
 
         // check the correct types come back as expected
-<<<<<<< HEAD
         assert_eq!(vec![1, 2], row.get_checked::<Index, Vec<u8>>(0).unwrap());
         assert_eq!("text", row.get_checked::<Index, String>(1).unwrap());
         assert_eq!(1, row.get_checked::<Index, c_int>(2).unwrap());
         assert!((1.5 - row.get_checked::<Index, c_double>(3).unwrap()).abs() < EPSILON);
-        assert!(row.get_checked::<Index, Option<c_int>>(4).unwrap().is_none());
-        assert!(row.get_checked::<Index, Option<c_double>>(4).unwrap().is_none());
-        assert!(row.get_checked::<Index, Option<String>>(4).unwrap().is_none());
-=======
-        assert_eq!(vec![1, 2], row.get_checked::<i32, Vec<u8>>(0).unwrap());
-        assert_eq!("text", row.get_checked::<i32, String>(1).unwrap());
-        assert_eq!(1, row.get_checked::<i32, c_int>(2).unwrap());
-        assert!((1.5 - row.get_checked::<i32, c_double>(3).unwrap()).abs() < EPSILON);
-        assert!(row.get_checked::<i32, Option<c_int>>(4)
+        assert!(row.get_checked::<Index, Option<c_int>>(4)
                     .unwrap()
                     .is_none());
-        assert!(row.get_checked::<i32, Option<c_double>>(4)
+        assert!(row.get_checked::<Index, Option<c_double>>(4)
                     .unwrap()
                     .is_none());
-        assert!(row.get_checked::<i32, Option<String>>(4)
+        assert!(row.get_checked::<Index, Option<String>>(4)
                     .unwrap()
                     .is_none());
->>>>>>> d5bd7d96
 
         // check some invalid types
 
