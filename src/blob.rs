//! Incremental BLOB I/O.
//!
//! Note that SQLite does not provide API-level access to change the size of a BLOB; that must
//! be performed through SQL statements.
//!
//! `Blob` conforms to `std::io::Read`, `std::io::Write`, and `std::io::Seek`, so it plays
//! nicely with other types that build on these (such as `std::io::BufReader` and
//! `std::io::BufWriter`). However, you must be careful with the size of the blob. For example,
//! when using a `BufWriter`, the `BufWriter` will accept more data than the `Blob` will allow,
//! so make sure to call `flush` and check for errors. (See the unit tests in this module for
//! an example.)
//!
//! ## Example
//!
//! ```rust
//! extern crate libsqlite3_sys;
//! extern crate rusqlite;
//!
//! use rusqlite::{Connection, DatabaseName};
//! use rusqlite::blob::ZeroBlob;
//! use std::io::{Read, Write, Seek, SeekFrom};
//!
//! fn main() {
//!     let db = Connection::open_in_memory().unwrap();
//!     db.execute_batch("CREATE TABLE test (content BLOB);").unwrap();
//!     db.execute("INSERT INTO test (content) VALUES (ZEROBLOB(10))", &[]).unwrap();
//!
//!     let rowid = db.last_insert_rowid();
//!     let mut blob = db.blob_open(DatabaseName::Main, "test", "content", rowid, false).unwrap();
//!
//!     // Make sure to test that the number of bytes written matches what you expect;
//!     // if you try to write too much, the data will be truncated to the size of the BLOB.
//!     let bytes_written = blob.write(b"01234567").unwrap();
//!     assert_eq!(bytes_written, 8);
//!
//!     // Same guidance - make sure you check the number of bytes read!
//!     blob.seek(SeekFrom::Start(0)).unwrap();
//!     let mut buf = [0u8; 20];
//!     let bytes_read = blob.read(&mut buf[..]).unwrap();
//!     assert_eq!(bytes_read, 10); // note we read 10 bytes because the blob has size 10
//!
//!     db.execute("INSERT INTO test (content) VALUES (?)", &[&ZeroBlob(64)]).unwrap();
//!
//!     // given a new row ID, we can reopen the blob on that row
//!     let rowid = db.last_insert_rowid();
//!     blob.reopen(rowid).unwrap();
//!
//!     assert_eq!(blob.size(), 64);
//! }
//! ```
use std::io;
use std::cmp::min;
use std::ptr;

use super::ffi;
use super::types::{ToSql, ToSqlOutput};
use {Result, Connection, DatabaseName};

/// Handle to an open BLOB.
pub struct Blob<'conn> {
    conn: &'conn Connection,
    blob: *mut ffi::sqlite3_blob,
    pos: i32,
}

impl Connection {
    /// Open a handle to the BLOB located in `row_id`, `column`, `table` in database `db`.
    ///
    /// # Failure
    ///
    /// Will return `Err` if `db`/`table`/`column` cannot be converted to a C-compatible string
    /// or if the underlying SQLite BLOB open call fails.
    pub fn blob_open<'a>(&'a self,
                         db: DatabaseName,
                         table: &str,
                         column: &str,
                         row_id: i64,
                         read_only: bool)
                         -> Result<Blob<'a>> {
        let mut c = self.db.borrow_mut();
        let mut blob = ptr::null_mut();
        let db = try!(db.to_cstring());
        let table = try!(super::str_to_cstring(table));
        let column = try!(super::str_to_cstring(column));
        let rc = unsafe {
            ffi::sqlite3_blob_open(c.db(),
                                   db.as_ptr(),
                                   table.as_ptr(),
                                   column.as_ptr(),
                                   row_id,
                                   if read_only { 0 } else { 1 },
                                   &mut blob)
        };
        c.decode_result(rc)
            .map(|_| {
                     Blob {
                         conn: self,
<<<<<<< HEAD
                         blob: blob,
=======
                         blob,
>>>>>>> 89f38b40
                         pos: 0,
                     }
                 })
    }
}

impl<'conn> Blob<'conn> {
    /// Move a BLOB handle to a new row.
    ///
    /// # Failure
    ///
    /// Will return `Err` if the underlying SQLite BLOB reopen call fails.
    pub fn reopen(&mut self, row: i64) -> Result<()> {
        let rc = unsafe { ffi::sqlite3_blob_reopen(self.blob, row) };
        if rc != ffi::SQLITE_OK {
            return self.conn.decode_result(rc);
        }
        self.pos = 0;
        Ok(())
    }

    /// Return the size in bytes of the BLOB.
    pub fn size(&self) -> i32 {
        unsafe { ffi::sqlite3_blob_bytes(self.blob) }
    }

    /// Close a BLOB handle.
    ///
    /// Calling `close` explicitly is not required (the BLOB will be closed when the
    /// `Blob` is dropped), but it is available so you can get any errors that occur.
    ///
    /// # Failure
    ///
    /// Will return `Err` if the underlying SQLite close call fails.
    pub fn close(mut self) -> Result<()> {
        self.close_()
    }

    fn close_(&mut self) -> Result<()> {
        let rc = unsafe { ffi::sqlite3_blob_close(self.blob) };
        self.blob = ptr::null_mut();
        self.conn.decode_result(rc)
    }
}

impl<'conn> io::Read for Blob<'conn> {
    /// Read data from a BLOB incrementally. Will return Ok(0) if the end of the blob
    /// has been reached.
    ///
    /// # Failure
    ///
    /// Will return `Err` if the underlying SQLite read call fails.
    fn read(&mut self, buf: &mut [u8]) -> io::Result<usize> {
        let max_allowed_len = (self.size() - self.pos) as usize;
        let n = min(buf.len(), max_allowed_len) as i32;
        if n <= 0 {
            return Ok(0);
        }
        let rc =
            unsafe { ffi::sqlite3_blob_read(self.blob, buf.as_ptr() as *mut _, n, self.pos) };
        self.conn
            .decode_result(rc)
            .map(|_| {
                     self.pos += n;
                     n as usize
                 })
            .map_err(|err| io::Error::new(io::ErrorKind::Other, err))
    }
}

impl<'conn> io::Write for Blob<'conn> {
    /// Write data into a BLOB incrementally. Will return `Ok(0)` if the end of the blob
    /// has been reached; consider using `Write::write_all(buf)` if you want to get an
    /// error if the entirety of the buffer cannot be written.
    ///
    /// This function may only modify the contents of the BLOB; it is not possible to increase
    /// the size of a BLOB using this API.
    ///
    /// # Failure
    ///
    /// Will return `Err` if the underlying SQLite write call fails.
    fn write(&mut self, buf: &[u8]) -> io::Result<usize> {
        let max_allowed_len = (self.size() - self.pos) as usize;
        let n = min(buf.len(), max_allowed_len) as i32;
        if n <= 0 {
            return Ok(0);
        }
        let rc = unsafe {
            ffi::sqlite3_blob_write(self.blob, buf.as_ptr() as *mut _, n, self.pos)
        };
        self.conn
            .decode_result(rc)
            .map(|_| {
                     self.pos += n;
                     n as usize
                 })
            .map_err(|err| io::Error::new(io::ErrorKind::Other, err))
    }

    fn flush(&mut self) -> io::Result<()> {
        Ok(())
    }
}

impl<'conn> io::Seek for Blob<'conn> {
    /// Seek to an offset, in bytes, in BLOB.
    fn seek(&mut self, pos: io::SeekFrom) -> io::Result<u64> {
        let pos = match pos {
            io::SeekFrom::Start(offset) => offset as i64,
            io::SeekFrom::Current(offset) => i64::from(self.pos) + offset,
            io::SeekFrom::End(offset) => i64::from(self.size()) + offset,
        };

        if pos < 0 {
            Err(io::Error::new(io::ErrorKind::InvalidInput,
                               "invalid seek to negative position"))
        } else if pos > i64::from(self.size()) {
            Err(io::Error::new(io::ErrorKind::InvalidInput,
                               "invalid seek to position past end of blob"))
        } else {
            self.pos = pos as i32;
            Ok(pos as u64)
        }
    }
}

#[allow(unused_must_use)]
impl<'conn> Drop for Blob<'conn> {
    fn drop(&mut self) {
        self.close_();
    }
}

/// BLOB of length N that is filled with zeroes.
///
/// Zeroblobs are intended to serve as placeholders for BLOBs whose content is later written using
/// incremental BLOB I/O routines.
///
/// A negative value for the zeroblob results in a zero-length BLOB.
#[derive(Copy,Clone)]
pub struct ZeroBlob(pub i32);

impl ToSql for ZeroBlob {
    fn to_sql(&self) -> Result<ToSqlOutput> {
        let ZeroBlob(length) = *self;
        Ok(ToSqlOutput::ZeroBlob(length))
    }
}

#[cfg(test)]
mod test {
    use std::io::{BufReader, BufRead, BufWriter, Read, Write, Seek, SeekFrom};
    use {Connection, DatabaseName, Result};

    #[cfg_attr(rustfmt, rustfmt_skip)]
    fn db_with_test_blob() -> Result<(Connection, i64)> {
        let db = try!(Connection::open_in_memory());
        let sql = "BEGIN;
                   CREATE TABLE test (content BLOB);
                   INSERT INTO test VALUES (ZEROBLOB(10));
                   END;";
        try!(db.execute_batch(sql));
        let rowid = db.last_insert_rowid();
        Ok((db, rowid))
    }

    #[test]
    fn test_blob() {
        let (db, rowid) = db_with_test_blob().unwrap();

        let mut blob = db.blob_open(DatabaseName::Main, "test", "content", rowid, false)
            .unwrap();
        assert_eq!(4, blob.write(b"Clob").unwrap());
        assert_eq!(6, blob.write(b"567890xxxxxx").unwrap()); // cannot write past 10
        assert_eq!(0, blob.write(b"5678").unwrap()); // still cannot write past 10

        blob.reopen(rowid).unwrap();
        blob.close().unwrap();

        blob = db.blob_open(DatabaseName::Main, "test", "content", rowid, true)
            .unwrap();
        let mut bytes = [0u8; 5];
        assert_eq!(5, blob.read(&mut bytes[..]).unwrap());
        assert_eq!(&bytes, b"Clob5");
        assert_eq!(5, blob.read(&mut bytes[..]).unwrap());
        assert_eq!(&bytes, b"67890");
        assert_eq!(0, blob.read(&mut bytes[..]).unwrap());

        blob.seek(SeekFrom::Start(2)).unwrap();
        assert_eq!(5, blob.read(&mut bytes[..]).unwrap());
        assert_eq!(&bytes, b"ob567");

        // only first 4 bytes of `bytes` should be read into
        blob.seek(SeekFrom::Current(-1)).unwrap();
        assert_eq!(4, blob.read(&mut bytes[..]).unwrap());
        assert_eq!(&bytes, b"78907");

        blob.seek(SeekFrom::End(-6)).unwrap();
        assert_eq!(5, blob.read(&mut bytes[..]).unwrap());
        assert_eq!(&bytes, b"56789");

        blob.reopen(rowid).unwrap();
        assert_eq!(5, blob.read(&mut bytes[..]).unwrap());
        assert_eq!(&bytes, b"Clob5");

        // should not be able to seek negative or past end
        assert!(blob.seek(SeekFrom::Current(-20)).is_err());
        assert!(blob.seek(SeekFrom::End(0)).is_ok());
        assert!(blob.seek(SeekFrom::Current(1)).is_err());

        // write_all should detect when we return Ok(0) because there is no space left,
        // and return a write error
        blob.reopen(rowid).unwrap();
        assert!(blob.write_all(b"0123456789x").is_err());
    }

    #[test]
    fn test_blob_in_bufreader() {
        let (db, rowid) = db_with_test_blob().unwrap();

        let mut blob = db.blob_open(DatabaseName::Main, "test", "content", rowid, false)
            .unwrap();
        assert_eq!(8, blob.write(b"one\ntwo\n").unwrap());

        blob.reopen(rowid).unwrap();
        let mut reader = BufReader::new(blob);

        let mut line = String::new();
        assert_eq!(4, reader.read_line(&mut line).unwrap());
        assert_eq!("one\n", line);

        line.truncate(0);
        assert_eq!(4, reader.read_line(&mut line).unwrap());
        assert_eq!("two\n", line);

        line.truncate(0);
        assert_eq!(2, reader.read_line(&mut line).unwrap());
        assert_eq!("\0\0", line);
    }

    #[test]
    fn test_blob_in_bufwriter() {
        let (db, rowid) = db_with_test_blob().unwrap();

        {
            let blob = db.blob_open(DatabaseName::Main, "test", "content", rowid, false)
                .unwrap();
            let mut writer = BufWriter::new(blob);

            // trying to write too much and then flush should fail
            assert_eq!(8, writer.write(b"01234567").unwrap());
            assert_eq!(8, writer.write(b"01234567").unwrap());
            assert!(writer.flush().is_err());
        }

        {
            // ... but it should've written the first 10 bytes
            let mut blob = db.blob_open(DatabaseName::Main, "test", "content", rowid, false)
                .unwrap();
            let mut bytes = [0u8; 10];
            assert_eq!(10, blob.read(&mut bytes[..]).unwrap());
            assert_eq!(b"0123456701", &bytes);
        }

        {
            let blob = db.blob_open(DatabaseName::Main, "test", "content", rowid, false)
                .unwrap();
            let mut writer = BufWriter::new(blob);

            // trying to write_all too much should fail
            writer.write_all(b"aaaaaaaaaabbbbb").unwrap();
            assert!(writer.flush().is_err());
        }

        {
            // ... but it should've written the first 10 bytes
            let mut blob = db.blob_open(DatabaseName::Main, "test", "content", rowid, false)
                .unwrap();
            let mut bytes = [0u8; 10];
            assert_eq!(10, blob.read(&mut bytes[..]).unwrap());
            assert_eq!(b"aaaaaaaaaa", &bytes);
        }
    }
}<|MERGE_RESOLUTION|>--- conflicted
+++ resolved
@@ -95,11 +95,7 @@
             .map(|_| {
                      Blob {
                          conn: self,
-<<<<<<< HEAD
-                         blob: blob,
-=======
                          blob,
->>>>>>> 89f38b40
                          pos: 0,
                      }
                  })
