use crate::types::FromSqlError;
use crate::types::Type;
use crate::{errmsg_to_string, ffi, Result};
use std::error;
use std::fmt;
use std::os::raw::c_int;
use std::path::PathBuf;
use std::str;

/// Enum listing possible errors from rusqlite.
#[derive(Debug)]
#[allow(clippy::enum_variant_names)]
#[non_exhaustive]
pub enum Error {
    /// An error from an underlying SQLite call.
    SqliteFailure(ffi::Error, Option<String>),

    /// Error reported when attempting to open a connection when SQLite was
    /// configured to allow single-threaded use only.
    SqliteSingleThreadedMode,

    /// Error when the value of a particular column is requested, but it cannot
    /// be converted to the requested Rust type.
    FromSqlConversionFailure(usize, Type, Box<dyn error::Error + Send + Sync + 'static>),

    /// Error when SQLite gives us an integral value outside the range of the
    /// requested type (e.g., trying to get the value 1000 into a `u8`).
    /// The associated `usize` is the column index,
    /// and the associated `i64` is the value returned by SQLite.
    IntegralValueOutOfRange(usize, i64),

    /// Error converting a string to UTF-8.
    Utf8Error(str::Utf8Error),

    /// Error converting a string to a C-compatible string because it contained
    /// an embedded nul.
    NulError(::std::ffi::NulError),

    /// Error when using SQL named parameters and passing a parameter name not
    /// present in the SQL.
    InvalidParameterName(String),

    /// Error converting a file path to a string.
    InvalidPath(PathBuf),

    /// Error returned when an [`execute`](crate::Connection::execute) call
    /// returns rows.
    ExecuteReturnedResults,

    /// Error when a query that was expected to return at least one row (e.g.,
    /// for [`query_row`](crate::Connection::query_row)) did not return any.
    QueryReturnedNoRows,

    /// Error when the value of a particular column is requested, but the index
    /// is out of range for the statement.
    InvalidColumnIndex(usize),

    /// Error when the value of a named column is requested, but no column
    /// matches the name for the statement.
    InvalidColumnName(String),

    /// Error when the value of a particular column is requested, but the type
    /// of the result in that column cannot be converted to the requested
    /// Rust type.
    InvalidColumnType(usize, String, Type),

    /// Error when a query that was expected to insert one row did not insert
    /// any or insert many.
    StatementChangedRows(usize),

    /// Error returned by
    /// [`functions::Context::get`](crate::functions::Context::get) when the
    /// function argument cannot be converted to the requested type.
    #[cfg(feature = "functions")]
    #[cfg_attr(docsrs, doc(cfg(feature = "functions")))]
    InvalidFunctionParameterType(usize, Type),
    /// Error returned by [`vtab::Values::get`](crate::vtab::Values::get) when
    /// the filter argument cannot be converted to the requested type.
    #[cfg(feature = "vtab")]
    #[cfg_attr(docsrs, doc(cfg(feature = "vtab")))]
    InvalidFilterParameterType(usize, Type),

    /// An error case available for implementors of custom user functions (e.g.,
    /// [`create_scalar_function`](crate::Connection::create_scalar_function)).
    #[cfg(feature = "functions")]
    #[cfg_attr(docsrs, doc(cfg(feature = "functions")))]
    #[allow(dead_code)]
    UserFunctionError(Box<dyn error::Error + Send + Sync + 'static>),

    /// Error available for the implementors of the
    /// [`ToSql`](crate::types::ToSql) trait.
    ToSqlConversionFailure(Box<dyn error::Error + Send + Sync + 'static>),

    /// Error when the SQL is not a `SELECT`, is not read-only.
    InvalidQuery,

    /// An error case available for implementors of custom modules (e.g.,
    /// [`create_module`](crate::Connection::create_module)).
    #[cfg(feature = "vtab")]
    #[cfg_attr(docsrs, doc(cfg(feature = "vtab")))]
    #[allow(dead_code)]
    ModuleError(String),

    /// An unwinding panic occurs in an UDF (user-defined function).
    #[cfg(feature = "functions")]
    #[cfg_attr(docsrs, doc(cfg(feature = "functions")))]
    UnwindingPanic,

    /// An error returned when
    /// [`Context::get_aux`](crate::functions::Context::get_aux) attempts to
    /// retrieve data of a different type than what had been stored using
    /// [`Context::set_aux`](crate::functions::Context::set_aux).
    #[cfg(feature = "functions")]
    #[cfg_attr(docsrs, doc(cfg(feature = "functions")))]
    GetAuxWrongType,

    /// Error when the SQL contains multiple statements.
    MultipleStatement,
    /// Error when the number of bound parameters does not match the number of
    /// parameters in the query. The first `usize` is how many parameters were
    /// given, the 2nd is how many were expected.
    InvalidParameterCount(usize, usize),

    /// Returned from various functions in the Blob IO positional API. For
    /// example,
    /// [`Blob::raw_read_at_exact`](crate::blob::Blob::raw_read_at_exact) will
    /// return it if the blob has insufficient data.
    #[cfg(feature = "blob")]
    #[cfg_attr(docsrs, doc(cfg(feature = "blob")))]
    BlobSizeError,
}

impl PartialEq for Error {
    fn eq(&self, other: &Error) -> bool {
        match (self, other) {
            (Error::SqliteFailure(e1, s1), Error::SqliteFailure(e2, s2)) => e1 == e2 && s1 == s2,
            (Error::SqliteSingleThreadedMode, Error::SqliteSingleThreadedMode) => true,
            (Error::IntegralValueOutOfRange(i1, n1), Error::IntegralValueOutOfRange(i2, n2)) => {
                i1 == i2 && n1 == n2
            }
            (Error::Utf8Error(e1), Error::Utf8Error(e2)) => e1 == e2,
            (Error::NulError(e1), Error::NulError(e2)) => e1 == e2,
            (Error::InvalidParameterName(n1), Error::InvalidParameterName(n2)) => n1 == n2,
            (Error::InvalidPath(p1), Error::InvalidPath(p2)) => p1 == p2,
            (Error::ExecuteReturnedResults, Error::ExecuteReturnedResults) => true,
            (Error::QueryReturnedNoRows, Error::QueryReturnedNoRows) => true,
            (Error::InvalidColumnIndex(i1), Error::InvalidColumnIndex(i2)) => i1 == i2,
            (Error::InvalidColumnName(n1), Error::InvalidColumnName(n2)) => n1 == n2,
            (Error::InvalidColumnType(i1, n1, t1), Error::InvalidColumnType(i2, n2, t2)) => {
                i1 == i2 && t1 == t2 && n1 == n2
            }
            (Error::StatementChangedRows(n1), Error::StatementChangedRows(n2)) => n1 == n2,
            #[cfg(feature = "functions")]
            (
                Error::InvalidFunctionParameterType(i1, t1),
                Error::InvalidFunctionParameterType(i2, t2),
            ) => i1 == i2 && t1 == t2,
            #[cfg(feature = "vtab")]
            (
                Error::InvalidFilterParameterType(i1, t1),
                Error::InvalidFilterParameterType(i2, t2),
            ) => i1 == i2 && t1 == t2,
            (Error::InvalidQuery, Error::InvalidQuery) => true,
            #[cfg(feature = "vtab")]
            (Error::ModuleError(s1), Error::ModuleError(s2)) => s1 == s2,
            #[cfg(feature = "functions")]
            (Error::UnwindingPanic, Error::UnwindingPanic) => true,
            #[cfg(feature = "functions")]
            (Error::GetAuxWrongType, Error::GetAuxWrongType) => true,
            (Error::InvalidParameterCount(i1, n1), Error::InvalidParameterCount(i2, n2)) => {
                i1 == i2 && n1 == n2
            }
            #[cfg(feature = "blob")]
            (Error::BlobSizeError, Error::BlobSizeError) => true,
            (..) => false,
        }
    }
}

impl From<str::Utf8Error> for Error {
    #[cold]
    fn from(err: str::Utf8Error) -> Error {
        Error::Utf8Error(err)
    }
}

impl From<::std::ffi::NulError> for Error {
    #[cold]
    fn from(err: ::std::ffi::NulError) -> Error {
        Error::NulError(err)
    }
}

const UNKNOWN_COLUMN: usize = std::usize::MAX;

/// The conversion isn't precise, but it's convenient to have it
/// to allow use of `get_raw(…).as_…()?` in callbacks that take `Error`.
impl From<FromSqlError> for Error {
    #[cold]
    fn from(err: FromSqlError) -> Error {
        // The error type requires index and type fields, but they aren't known in this
        // context.
        match err {
            FromSqlError::OutOfRange(val) => Error::IntegralValueOutOfRange(UNKNOWN_COLUMN, val),
            #[cfg(feature = "i128_blob")]
            FromSqlError::InvalidI128Size(_) => {
                Error::FromSqlConversionFailure(UNKNOWN_COLUMN, Type::Blob, Box::new(err))
            }
            #[cfg(feature = "uuid")]
            FromSqlError::InvalidUuidSize(_) => {
                Error::FromSqlConversionFailure(UNKNOWN_COLUMN, Type::Blob, Box::new(err))
            }
            FromSqlError::Other(source) => {
                Error::FromSqlConversionFailure(UNKNOWN_COLUMN, Type::Null, source)
            }
            _ => Error::FromSqlConversionFailure(UNKNOWN_COLUMN, Type::Null, Box::new(err)),
        }
    }
}

impl fmt::Display for Error {
    fn fmt(&self, f: &mut fmt::Formatter<'_>) -> fmt::Result {
        match *self {
            Error::SqliteFailure(ref err, None) => err.fmt(f),
            Error::SqliteFailure(_, Some(ref s)) => write!(f, "{}", s),
            Error::SqliteSingleThreadedMode => write!(
                f,
                "SQLite was compiled or configured for single-threaded use only"
            ),
            Error::FromSqlConversionFailure(i, ref t, ref err) => {
                if i != UNKNOWN_COLUMN {
                    write!(
                        f,
                        "Conversion error from type {} at index: {}, {}",
                        t, i, err
                    )
                } else {
                    err.fmt(f)
                }
            }
            Error::IntegralValueOutOfRange(col, val) => {
                if col != UNKNOWN_COLUMN {
                    write!(f, "Integer {} out of range at index {}", val, col)
                } else {
                    write!(f, "Integer {} out of range", val)
                }
            }
            Error::Utf8Error(ref err) => err.fmt(f),
            Error::NulError(ref err) => err.fmt(f),
            Error::InvalidParameterName(ref name) => write!(f, "Invalid parameter name: {}", name),
            Error::InvalidPath(ref p) => write!(f, "Invalid path: {}", p.to_string_lossy()),
            Error::ExecuteReturnedResults => {
                write!(f, "Execute returned results - did you mean to call query?")
            }
            Error::QueryReturnedNoRows => write!(f, "Query returned no rows"),
            Error::InvalidColumnIndex(i) => write!(f, "Invalid column index: {}", i),
            Error::InvalidColumnName(ref name) => write!(f, "Invalid column name: {}", name),
            Error::InvalidColumnType(i, ref name, ref t) => write!(
                f,
                "Invalid column type {} at index: {}, name: {}",
                t, i, name
            ),
            Error::InvalidParameterCount(i1, n1) => write!(
                f,
                "Wrong number of parameters passed to query. Got {}, needed {}",
                i1, n1
            ),
            Error::StatementChangedRows(i) => write!(f, "Query changed {} rows", i),

            #[cfg(feature = "functions")]
            Error::InvalidFunctionParameterType(i, ref t) => {
                write!(f, "Invalid function parameter type {} at index {}", t, i)
            }
            #[cfg(feature = "vtab")]
            Error::InvalidFilterParameterType(i, ref t) => {
                write!(f, "Invalid filter parameter type {} at index {}", t, i)
            }
            #[cfg(feature = "functions")]
            Error::UserFunctionError(ref err) => err.fmt(f),
            Error::ToSqlConversionFailure(ref err) => err.fmt(f),
            Error::InvalidQuery => write!(f, "Query is not read-only"),
            #[cfg(feature = "vtab")]
            Error::ModuleError(ref desc) => write!(f, "{}", desc),
            #[cfg(feature = "functions")]
            Error::UnwindingPanic => write!(f, "unwinding panic"),
            #[cfg(feature = "functions")]
            Error::GetAuxWrongType => write!(f, "get_aux called with wrong type"),
            Error::MultipleStatement => write!(f, "Multiple statements provided"),

            #[cfg(feature = "blob")]
            Error::BlobSizeError => "Blob size is insufficient".fmt(f),
        }
    }
}

impl error::Error for Error {
    fn source(&self) -> Option<&(dyn error::Error + 'static)> {
        match *self {
            Error::SqliteFailure(ref err, _) => Some(err),
            Error::Utf8Error(ref err) => Some(err),
            Error::NulError(ref err) => Some(err),

            Error::IntegralValueOutOfRange(..)
            | Error::SqliteSingleThreadedMode
            | Error::InvalidParameterName(_)
            | Error::ExecuteReturnedResults
            | Error::QueryReturnedNoRows
            | Error::InvalidColumnIndex(_)
            | Error::InvalidColumnName(_)
            | Error::InvalidColumnType(..)
            | Error::InvalidPath(_)
            | Error::InvalidParameterCount(..)
            | Error::StatementChangedRows(_)
            | Error::InvalidQuery
            | Error::MultipleStatement => None,

            #[cfg(feature = "functions")]
            Error::InvalidFunctionParameterType(..) => None,
            #[cfg(feature = "vtab")]
            Error::InvalidFilterParameterType(..) => None,

            #[cfg(feature = "functions")]
            Error::UserFunctionError(ref err) => Some(&**err),

            Error::FromSqlConversionFailure(_, _, ref err)
            | Error::ToSqlConversionFailure(ref err) => Some(&**err),

            #[cfg(feature = "vtab")]
            Error::ModuleError(_) => None,

            #[cfg(feature = "functions")]
            Error::UnwindingPanic => None,

            #[cfg(feature = "functions")]
            Error::GetAuxWrongType => None,

            #[cfg(feature = "blob")]
            Error::BlobSizeError => None,
        }
    }
}

// These are public but not re-exported by lib.rs, so only visible within crate.

#[cold]
pub fn error_from_sqlite_code(code: c_int, message: Option<String>) -> Error {
    Error::SqliteFailure(ffi::Error::new(code), message)
}

#[cold]
pub unsafe fn error_from_handle(db: *mut ffi::sqlite3, code: c_int) -> Error {
    let message = if db.is_null() {
        None
    } else {
        Some(errmsg_to_string(ffi::sqlite3_errmsg(db)))
    };
    error_from_sqlite_code(code, message)
}

<<<<<<< HEAD
macro_rules! check {
    ($funcall:expr) => {{
        let rc = $funcall;
        if rc != crate::ffi::SQLITE_OK {
            return Err(crate::error::error_from_sqlite_code(rc, None).into());
        }
    }};
}

/// Transform Rust error to SQLite error (message and code).
/// # Safety
/// This function is unsafe because it uses raw pointer
pub unsafe fn to_sqlite_error(
    e: &Error,
    err_msg: *mut *mut std::os::raw::c_char,
) -> std::os::raw::c_int {
    match e {
        Error::SqliteFailure(err, s) => {
            if let Some(s) = s {
                *err_msg = crate::util::SqliteMallocString::from_str(&s).into_raw();
            }
            err.extended_code
        }
        err => {
            *err_msg = crate::util::SqliteMallocString::from_str(&err.to_string()).into_raw();
            ffi::SQLITE_ERROR
        }
=======
pub fn check(code: c_int) -> Result<()> {
    if code != crate::ffi::SQLITE_OK {
        Err(crate::error::error_from_sqlite_code(code, None))
    } else {
        Ok(())
>>>>>>> 03dbb782
    }
}<|MERGE_RESOLUTION|>--- conflicted
+++ resolved
@@ -357,14 +357,12 @@
     error_from_sqlite_code(code, message)
 }
 
-<<<<<<< HEAD
-macro_rules! check {
-    ($funcall:expr) => {{
-        let rc = $funcall;
-        if rc != crate::ffi::SQLITE_OK {
-            return Err(crate::error::error_from_sqlite_code(rc, None).into());
-        }
-    }};
+pub fn check(code: c_int) -> Result<()> {
+    if code != crate::ffi::SQLITE_OK {
+        Err(crate::error::error_from_sqlite_code(code, None))
+    } else {
+        Ok(())
+    }
 }
 
 /// Transform Rust error to SQLite error (message and code).
@@ -385,12 +383,5 @@
             *err_msg = crate::util::SqliteMallocString::from_str(&err.to_string()).into_raw();
             ffi::SQLITE_ERROR
         }
-=======
-pub fn check(code: c_int) -> Result<()> {
-    if code != crate::ffi::SQLITE_OK {
-        Err(crate::error::error_from_sqlite_code(code, None))
-    } else {
-        Ok(())
->>>>>>> 03dbb782
     }
 }