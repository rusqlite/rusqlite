--- conflicted
+++ resolved
@@ -82,16 +82,14 @@
     /// Error available for the implementors of the `ToSql` trait.
     ToSqlConversionFailure(Box<error::Error + Send + Sync>),
 
-<<<<<<< HEAD
+    /// Error when the SQL is not a `SELECT`, is not read-only.
+    InvalidQuery,
+
     /// An error case available for implementors of custom modules (e.g.,
     /// `create_module`).
     #[cfg(feature = "vtab")]
     #[allow(dead_code)]
     ModuleError(String),
-=======
-    /// Error when the SQL is not a `SELECT`, is not read-only.
-    InvalidQuery,
->>>>>>> 557af762
 }
 
 impl From<str::Utf8Error> for Error {
@@ -149,12 +147,9 @@
             #[cfg(feature = "functions")]
             Error::UserFunctionError(ref err) => err.fmt(f),
             Error::ToSqlConversionFailure(ref err) => err.fmt(f),
-<<<<<<< HEAD
+            Error::InvalidQuery => write!(f, "Query is not read-only"),
             #[cfg(feature = "vtab")]
             Error::ModuleError(ref desc) => write!(f, "{}", desc),
-=======
-            Error::InvalidQuery => write!(f, "Query is not read-only"),
->>>>>>> 557af762
         }
     }
 }
@@ -189,12 +184,9 @@
             #[cfg(feature = "functions")]
             Error::UserFunctionError(ref err) => err.description(),
             Error::ToSqlConversionFailure(ref err) => err.description(),
-<<<<<<< HEAD
+            Error::InvalidQuery => "query is not read-only",
             #[cfg(feature = "vtab")]
             Error::ModuleError(ref desc) => desc,
-=======
-            Error::InvalidQuery => "query is not read-only",
->>>>>>> 557af762
         }
     }
 
@@ -224,15 +216,11 @@
             #[cfg(feature = "functions")]
             Error::UserFunctionError(ref err) => Some(&**err),
 
-<<<<<<< HEAD
-            Error::FromSqlConversionFailure(_, _, ref err) |
-            Error::ToSqlConversionFailure(ref err) => Some(&**err),
-            #[cfg(feature = "vtab")]
-            Error::ModuleError(_) => None,
-=======
             Error::FromSqlConversionFailure(_, _, ref err)
             | Error::ToSqlConversionFailure(ref err) => Some(&**err),
->>>>>>> 557af762
+
+            #[cfg(feature = "vtab")]
+            Error::ModuleError(_) => None,
         }
     }
 }
