//! `feature = "vtab"` Create virtual tables.
//!
//! Follow these steps to create your own virtual table:
//! 1. Write implemenation of `VTab` and `VTabCursor` traits.
//! 2. Create an instance of the `Module` structure specialized for `VTab` impl.
//! from step 1.
//! 3. Register your `Module` structure using `Connection.create_module`.
//! 4. Run a `CREATE VIRTUAL TABLE` command that specifies the new module in the
//! `USING` clause.
//!
//! (See [SQLite doc](http://sqlite.org/vtab.html))
use std::borrow::Cow::{self, Borrowed, Owned};
use std::marker::PhantomData;
use std::marker::Sync;
use std::os::raw::{c_char, c_int, c_void};
use std::ptr;
use std::slice;

use crate::context::set_result;
use crate::error::{alloc, error_from_sqlite_code, to_sqlite_error};
use crate::ffi;
pub use crate::ffi::{sqlite3_vtab, sqlite3_vtab_cursor};
use crate::types::{FromSql, FromSqlError, ToSql, ValueRef};
use crate::{str_to_cstring, Connection, Error, InnerConnection, Result};

// let conn: Connection = ...;
// let mod: Module = ...; // VTab builder
// conn.create_module("module", mod);
//
// conn.execute("CREATE VIRTUAL TABLE foo USING module(...)");
// \-> Module::xcreate
//  |-> let vtab: VTab = ...; // on the heap
//  \-> conn.declare_vtab("CREATE TABLE foo (...)");
// conn = Connection::open(...);
// \-> Module::xconnect
//  |-> let vtab: VTab = ...; // on the heap
//  \-> conn.declare_vtab("CREATE TABLE foo (...)");
//
// conn.close();
// \-> vtab.xdisconnect
// conn.execute("DROP TABLE foo");
// \-> vtab.xDestroy
//
// let stmt = conn.prepare("SELECT ... FROM foo WHERE ...");
// \-> vtab.xbestindex
// stmt.query().next();
// \-> vtab.xopen
//  |-> let cursor: VTabCursor = ...; // on the heap
//  |-> cursor.xfilter or xnext
//  |-> cursor.xeof
//  \-> if not eof { cursor.column or xrowid } else { cursor.xclose }
//

// db: *mut ffi::sqlite3 => VTabConnection
// module: *const ffi::sqlite3_module => Module
// aux: *mut c_void => Module::Aux
// ffi::sqlite3_vtab => VTab
// ffi::sqlite3_vtab_cursor => VTabCursor

/// `feature = "vtab"` Virtual table module
///
/// (See [SQLite doc](https://sqlite.org/c3ref/module.html))
#[repr(transparent)]
pub struct Module<'vtab, T: VTab<'vtab>> {
    base: ffi::sqlite3_module,
    phantom: PhantomData<&'vtab T>,
}

unsafe impl<'vtab, T: VTab<'vtab>> Send for Module<'vtab, T> {}
unsafe impl<'vtab, T: VTab<'vtab>> Sync for Module<'vtab, T> {}

union ModuleZeroHack {
    bytes: [u8; std::mem::size_of::<ffi::sqlite3_module>()],
    module: ffi::sqlite3_module,
}

// Used as a trailing initializer for sqlite3_module -- this way we avoid having
// the build fail if buildtime_bindgen is on. This is safe, as bindgen-generated
// structs are allowed to be zeroed.
const ZERO_MODULE: ffi::sqlite3_module = unsafe {
    ModuleZeroHack {
        bytes: [0u8; std::mem::size_of::<ffi::sqlite3_module>()],
    }
    .module
};

/// `feature = "vtab"` Create a read-only virtual table implementation.
///
/// Step 2 of [Creating New Virtual Table Implementations](https://sqlite.org/vtab.html#creating_new_virtual_table_implementations).
pub fn read_only_module<'vtab, T: CreateVTab<'vtab>>() -> &'static Module<'vtab, T> {
    // The xConnect and xCreate methods do the same thing, but they must be
    // different so that the virtual table is not an eponymous virtual table.
    &Module {
        base: ffi::sqlite3_module {
            // We don't use V3
            iVersion: 2, // We don't use V2 or V3 features in read_only_module types
            xCreate: Some(rust_create::<T>),
            xConnect: Some(rust_connect::<T>),
            xBestIndex: Some(rust_best_index::<T>),
            xDisconnect: Some(rust_disconnect::<T>),
            xDestroy: Some(rust_destroy::<T>),
            xOpen: Some(rust_open::<T>),
            xClose: Some(rust_close::<T::Cursor>),
            xFilter: Some(rust_filter::<T::Cursor>),
            xNext: Some(rust_next::<T::Cursor>),
            xEof: Some(rust_eof::<T::Cursor>),
            xColumn: Some(rust_column::<T::Cursor>),
            xRowid: Some(rust_rowid::<T::Cursor>),
            xUpdate: None,
            xBegin: None,
            xSync: None,
            xCommit: None,
            xRollback: None,
            xFindFunction: None,
            xRename: None,
            xSavepoint: None,
            xRelease: None,
            xRollbackTo: None,
            ..ZERO_MODULE
        },
        phantom: PhantomData::<&'vtab T>,
    }
}

/// `feature = "vtab"` Create an eponymous only virtual table implementation.
///
/// Step 2 of [Creating New Virtual Table Implementations](https://sqlite.org/vtab.html#creating_new_virtual_table_implementations).
pub fn eponymous_only_module<'vtab, T: VTab<'vtab>>() -> &'static Module<'vtab, T> {
    // A virtual table is eponymous if its xCreate method is the exact same function
    // as the xConnect method For eponymous-only virtual tables, the xCreate
    // method is NULL
    &Module {
        base: ffi::sqlite3_module {
            // We don't use V3
            iVersion: 2,
            xCreate: None,
            xConnect: Some(rust_connect::<T>),
            xBestIndex: Some(rust_best_index::<T>),
            xDisconnect: Some(rust_disconnect::<T>),
            xDestroy: None,
            xOpen: Some(rust_open::<T>),
            xClose: Some(rust_close::<T::Cursor>),
            xFilter: Some(rust_filter::<T::Cursor>),
            xNext: Some(rust_next::<T::Cursor>),
            xEof: Some(rust_eof::<T::Cursor>),
            xColumn: Some(rust_column::<T::Cursor>),
            xRowid: Some(rust_rowid::<T::Cursor>),
            xUpdate: None,
            xBegin: None,
            xSync: None,
            xCommit: None,
            xRollback: None,
            xFindFunction: None,
            xRename: None,
            xSavepoint: None,
            xRelease: None,
            xRollbackTo: None,
            ..ZERO_MODULE
        },
        phantom: PhantomData::<&'vtab T>,
    }
}

/// `feature = "vtab"`
pub struct VTabConnection(*mut ffi::sqlite3);

impl VTabConnection {
    // TODO sqlite3_vtab_config (http://sqlite.org/c3ref/vtab_config.html)

    // TODO sqlite3_vtab_on_conflict (http://sqlite.org/c3ref/vtab_on_conflict.html)

    /// Get access to the underlying SQLite database connection handle.
    ///
    /// # Warning
    ///
    /// You should not need to use this function. If you do need to, please
    /// [open an issue on the rusqlite repository](https://github.com/rusqlite/rusqlite/issues) and describe
    /// your use case.
    ///
    /// # Safety
    ///
    /// This function is unsafe because it gives you raw access
    /// to the SQLite connection, and what you do with it could impact the
    /// safety of this `Connection`.
    pub unsafe fn handle(&mut self) -> *mut ffi::sqlite3 {
        self.0
    }
}

/// `feature = "vtab"` Virtual table instance trait.
///
/// # Safety
///
/// The first item in a struct implementing VTab must be
/// `rusqlite::sqlite3_vtab`, and the struct must be `#[repr(C)]`.
///
/// ```rust,ignore
/// #[repr(C)]
/// struct MyTab {
///    /// Base class. Must be first
///    base: ffi::sqlite3_vtab,
///    /* Virtual table implementations will typically add additional fields */
/// }
/// ```
///
/// (See [SQLite doc](https://sqlite.org/c3ref/vtab.html))
pub unsafe trait VTab<'vtab>: Sized {
    /// Client data passed to `Connection::create_module`.
    type Aux;
    /// Specific cursor implementation
    type Cursor: VTabCursor;

    /// Establish a new connection to an existing virtual table.
    ///
    /// (See [SQLite doc](https://sqlite.org/vtab.html#the_xconnect_method))
    fn connect(
        db: &mut VTabConnection,
        aux: Option<&Self::Aux>,
        args: &[&[u8]],
    ) -> Result<(String, Self)>;

    /// Determine the best way to access the virtual table.
    /// (See [SQLite doc](https://sqlite.org/vtab.html#the_xbestindex_method))
    fn best_index(&self, info: &mut IndexInfo) -> Result<()>;

    /// Create a new cursor used for accessing a virtual table.
    /// (See [SQLite doc](https://sqlite.org/vtab.html#the_xopen_method))
    fn open(&'vtab self) -> Result<Self::Cursor>;
}

/// `feature = "vtab"` Non-eponymous virtual table instance trait.
///
/// (See [SQLite doc](https://sqlite.org/c3ref/vtab.html))
pub trait CreateVTab<'vtab>: VTab<'vtab> {
    /// Create a new instance of a virtual table in response to a CREATE VIRTUAL
    /// TABLE statement. The `db` parameter is a pointer to the SQLite
    /// database connection that is executing the CREATE VIRTUAL TABLE
    /// statement.
    ///
    /// Call `connect` by default.
    /// (See [SQLite doc](https://sqlite.org/vtab.html#the_xcreate_method))
    fn create(
        db: &mut VTabConnection,
        aux: Option<&Self::Aux>,
        args: &[&[u8]],
    ) -> Result<(String, Self)> {
        Self::connect(db, aux, args)
    }

    /// Destroy the underlying table implementation. This method undoes the work
    /// of `create`.
    ///
    /// Do nothing by default.
    /// (See [SQLite doc](https://sqlite.org/vtab.html#the_xdestroy_method))
    fn destroy(&self) -> Result<()> {
        Ok(())
    }
}

/// `feature = "vtab"` Index constraint operator.
/// See [Virtual Table Constraint Operator Codes](https://sqlite.org/c3ref/c_index_constraint_eq.html) for details.
#[derive(Debug, PartialEq)]
#[allow(non_snake_case, non_camel_case_types, missing_docs)]
#[non_exhaustive]
pub enum IndexConstraintOp {
    SQLITE_INDEX_CONSTRAINT_EQ,
    SQLITE_INDEX_CONSTRAINT_GT,
    SQLITE_INDEX_CONSTRAINT_LE,
    SQLITE_INDEX_CONSTRAINT_LT,
    SQLITE_INDEX_CONSTRAINT_GE,
    SQLITE_INDEX_CONSTRAINT_MATCH,
    SQLITE_INDEX_CONSTRAINT_LIKE,         // 3.10.0
    SQLITE_INDEX_CONSTRAINT_GLOB,         // 3.10.0
    SQLITE_INDEX_CONSTRAINT_REGEXP,       // 3.10.0
    SQLITE_INDEX_CONSTRAINT_NE,           // 3.21.0
    SQLITE_INDEX_CONSTRAINT_ISNOT,        // 3.21.0
    SQLITE_INDEX_CONSTRAINT_ISNOTNULL,    // 3.21.0
    SQLITE_INDEX_CONSTRAINT_ISNULL,       // 3.21.0
    SQLITE_INDEX_CONSTRAINT_IS,           // 3.21.0
    SQLITE_INDEX_CONSTRAINT_FUNCTION(u8), // 3.25.0
}

impl From<u8> for IndexConstraintOp {
    fn from(code: u8) -> IndexConstraintOp {
        match code {
            2 => IndexConstraintOp::SQLITE_INDEX_CONSTRAINT_EQ,
            4 => IndexConstraintOp::SQLITE_INDEX_CONSTRAINT_GT,
            8 => IndexConstraintOp::SQLITE_INDEX_CONSTRAINT_LE,
            16 => IndexConstraintOp::SQLITE_INDEX_CONSTRAINT_LT,
            32 => IndexConstraintOp::SQLITE_INDEX_CONSTRAINT_GE,
            64 => IndexConstraintOp::SQLITE_INDEX_CONSTRAINT_MATCH,
            65 => IndexConstraintOp::SQLITE_INDEX_CONSTRAINT_LIKE,
            66 => IndexConstraintOp::SQLITE_INDEX_CONSTRAINT_GLOB,
            67 => IndexConstraintOp::SQLITE_INDEX_CONSTRAINT_REGEXP,
            68 => IndexConstraintOp::SQLITE_INDEX_CONSTRAINT_NE,
            69 => IndexConstraintOp::SQLITE_INDEX_CONSTRAINT_ISNOT,
            70 => IndexConstraintOp::SQLITE_INDEX_CONSTRAINT_ISNOTNULL,
            71 => IndexConstraintOp::SQLITE_INDEX_CONSTRAINT_ISNULL,
            72 => IndexConstraintOp::SQLITE_INDEX_CONSTRAINT_IS,
            v => IndexConstraintOp::SQLITE_INDEX_CONSTRAINT_FUNCTION(v),
        }
    }
}

/// `feature = "vtab"` Pass information into and receive the reply from the
/// `VTab.best_index` method.
///
/// (See [SQLite doc](http://sqlite.org/c3ref/index_info.html))
pub struct IndexInfo(*mut ffi::sqlite3_index_info);

impl IndexInfo {
    /// Record WHERE clause constraints.
    pub fn constraints(&self) -> IndexConstraintIter<'_> {
        let constraints =
            unsafe { slice::from_raw_parts((*self.0).aConstraint, (*self.0).nConstraint as usize) };
        IndexConstraintIter {
            iter: constraints.iter(),
        }
    }

    /// Information about the ORDER BY clause.
    pub fn order_bys(&self) -> OrderByIter<'_> {
        let order_bys =
            unsafe { slice::from_raw_parts((*self.0).aOrderBy, (*self.0).nOrderBy as usize) };
        OrderByIter {
            iter: order_bys.iter(),
        }
    }

    /// Number of terms in the ORDER BY clause
    pub fn num_of_order_by(&self) -> usize {
        unsafe { (*self.0).nOrderBy as usize }
    }

    /// Information about what parameters to pass to `VTabCursor.filter`.
    pub fn constraint_usage(&mut self, constraint_idx: usize) -> IndexConstraintUsage<'_> {
        let constraint_usages = unsafe {
            slice::from_raw_parts_mut((*self.0).aConstraintUsage, (*self.0).nConstraint as usize)
        };
        IndexConstraintUsage(&mut constraint_usages[constraint_idx])
    }

    /// Number used to identify the index
    pub fn set_idx_num(&mut self, idx_num: c_int) {
        unsafe {
            (*self.0).idxNum = idx_num;
        }
    }

    /// True if output is already ordered
    pub fn set_order_by_consumed(&mut self, order_by_consumed: bool) {
        unsafe {
            (*self.0).orderByConsumed = if order_by_consumed { 1 } else { 0 };
        }
    }

    /// Estimated cost of using this index
    pub fn set_estimated_cost(&mut self, estimated_ost: f64) {
        unsafe {
            (*self.0).estimatedCost = estimated_ost;
        }
    }

    /// Estimated number of rows returned.
    #[cfg(feature = "modern_sqlite")] // SQLite >= 3.8.2
    pub fn set_estimated_rows(&mut self, estimated_rows: i64) {
        unsafe {
            (*self.0).estimatedRows = estimated_rows;
        }
    }

    // TODO idxFlags
    // TODO colUsed

    // TODO sqlite3_vtab_collation (http://sqlite.org/c3ref/vtab_collation.html)
}

/// `feature = "vtab"`
pub struct IndexConstraintIter<'a> {
    iter: slice::Iter<'a, ffi::sqlite3_index_constraint>,
}

impl<'a> Iterator for IndexConstraintIter<'a> {
    type Item = IndexConstraint<'a>;

    fn next(&mut self) -> Option<IndexConstraint<'a>> {
        self.iter.next().map(|raw| IndexConstraint(raw))
    }

    fn size_hint(&self) -> (usize, Option<usize>) {
        self.iter.size_hint()
    }
}

/// `feature = "vtab"` WHERE clause constraint.
pub struct IndexConstraint<'a>(&'a ffi::sqlite3_index_constraint);

impl IndexConstraint<'_> {
    /// Column constrained.  -1 for ROWID
    pub fn column(&self) -> c_int {
        self.0.iColumn
    }

    /// Constraint operator
    pub fn operator(&self) -> IndexConstraintOp {
        IndexConstraintOp::from(self.0.op)
    }

    /// True if this constraint is usable
    pub fn is_usable(&self) -> bool {
        self.0.usable != 0
    }
}

/// `feature = "vtab"` Information about what parameters to pass to
/// `VTabCursor.filter`.
pub struct IndexConstraintUsage<'a>(&'a mut ffi::sqlite3_index_constraint_usage);

impl IndexConstraintUsage<'_> {
    /// if `argv_index` > 0, constraint is part of argv to `VTabCursor.filter`
    pub fn set_argv_index(&mut self, argv_index: c_int) {
        self.0.argvIndex = argv_index;
    }

    /// if `omit`, do not code a test for this constraint
    pub fn set_omit(&mut self, omit: bool) {
        self.0.omit = if omit { 1 } else { 0 };
    }
}

/// `feature = "vtab"`
pub struct OrderByIter<'a> {
    iter: slice::Iter<'a, ffi::sqlite3_index_info_sqlite3_index_orderby>,
}

impl<'a> Iterator for OrderByIter<'a> {
    type Item = OrderBy<'a>;

    fn next(&mut self) -> Option<OrderBy<'a>> {
        self.iter.next().map(|raw| OrderBy(raw))
    }

    fn size_hint(&self) -> (usize, Option<usize>) {
        self.iter.size_hint()
    }
}

/// `feature = "vtab"` A column of the ORDER BY clause.
pub struct OrderBy<'a>(&'a ffi::sqlite3_index_info_sqlite3_index_orderby);

impl OrderBy<'_> {
    /// Column number
    pub fn column(&self) -> c_int {
        self.0.iColumn
    }

    /// True for DESC.  False for ASC.
    pub fn is_order_by_desc(&self) -> bool {
        self.0.desc != 0
    }
}

/// `feature = "vtab"` Virtual table cursor trait.
///
/// Implementations must be like:
/// ```rust,ignore
/// #[repr(C)]
/// struct MyTabCursor {
///    /// Base class. Must be first
///    base: ffi::sqlite3_vtab_cursor,
///    /* Virtual table implementations will typically add additional fields */
/// }
/// ```
///
/// (See [SQLite doc](https://sqlite.org/c3ref/vtab_cursor.html))
pub unsafe trait VTabCursor: Sized {
    /// Begin a search of a virtual table.
    /// (See [SQLite doc](https://sqlite.org/vtab.html#the_xfilter_method))
    fn filter(&mut self, idx_num: c_int, idx_str: Option<&str>, args: &Values<'_>) -> Result<()>;
    /// Advance cursor to the next row of a result set initiated by `filter`.
    /// (See [SQLite doc](https://sqlite.org/vtab.html#the_xnext_method))
    fn next(&mut self) -> Result<()>;
    /// Must return `false` if the cursor currently points to a valid row of
    /// data, or `true` otherwise.
    /// (See [SQLite doc](https://sqlite.org/vtab.html#the_xeof_method))
    fn eof(&self) -> bool;
    /// Find the value for the `i`-th column of the current row.
    /// `i` is zero-based so the first column is numbered 0.
    /// May return its result back to SQLite using one of the specified `ctx`.
    /// (See [SQLite doc](https://sqlite.org/vtab.html#the_xcolumn_method))
    fn column(&self, ctx: &mut Context, i: c_int) -> Result<()>;
    /// Return the rowid of row that the cursor is currently pointing at.
    /// (See [SQLite doc](https://sqlite.org/vtab.html#the_xrowid_method))
    fn rowid(&self) -> Result<i64>;
}

/// `feature = "vtab"` Context is used by `VTabCursor.column` to specify the
/// cell value.
pub struct Context(*mut ffi::sqlite3_context);

impl Context {
    /// Set current cell value
    pub fn set_result<T: ToSql>(&mut self, value: &T) -> Result<()> {
        let t = value.to_sql()?;
        unsafe { set_result(self.0, &t) };
        Ok(())
    }

    // TODO sqlite3_vtab_nochange (http://sqlite.org/c3ref/vtab_nochange.html)
}

/// `feature = "vtab"` Wrapper to `VTabCursor.filter` arguments, the values
/// requested by `VTab.best_index`.
pub struct Values<'a> {
    args: &'a [*mut ffi::sqlite3_value],
}

impl Values<'_> {
    /// Returns the number of values.
    pub fn len(&self) -> usize {
        self.args.len()
    }

    /// Returns `true` if there is no value.
    pub fn is_empty(&self) -> bool {
        self.args.is_empty()
    }

    /// Returns value at `idx`
    pub fn get<T: FromSql>(&self, idx: usize) -> Result<T> {
        let arg = self.args[idx];
        let value = unsafe { ValueRef::from_value(arg) };
        FromSql::column_result(value).map_err(|err| match err {
            FromSqlError::InvalidType => Error::InvalidFilterParameterType(idx, value.data_type()),
            FromSqlError::Other(err) => {
                Error::FromSqlConversionFailure(idx, value.data_type(), err)
            }
            FromSqlError::OutOfRange(i) => Error::IntegralValueOutOfRange(idx, i),
            #[cfg(feature = "i128_blob")]
            FromSqlError::InvalidI128Size(_) => {
                Error::InvalidColumnType(idx, idx.to_string(), value.data_type())
            }
            #[cfg(feature = "uuid")]
            FromSqlError::InvalidUuidSize(_) => {
                Error::FromSqlConversionFailure(idx, value.data_type(), Box::new(err))
            }
        })
    }

    // `sqlite3_value_type` returns `SQLITE_NULL` for pointer.
    // So it seems not possible to enhance `ValueRef::from_value`.
    #[cfg(feature = "array")]
    fn get_array(&self, idx: usize) -> Result<Option<array::Array>> {
        use crate::types::Value;
        let arg = self.args[idx];
        let ptr = unsafe { ffi::sqlite3_value_pointer(arg, array::ARRAY_TYPE) };
        if ptr.is_null() {
            Ok(None)
        } else {
            Ok(Some(unsafe {
                let rc = array::Array::from_raw(ptr as *const Vec<Value>);
                let array = rc.clone();
                array::Array::into_raw(rc); // don't consume it
                array
            }))
        }
    }

    /// Turns `Values` into an iterator.
    pub fn iter(&self) -> ValueIter<'_> {
        ValueIter {
            iter: self.args.iter(),
        }
    }
}

impl<'a> IntoIterator for &'a Values<'a> {
    type IntoIter = ValueIter<'a>;
    type Item = ValueRef<'a>;

    fn into_iter(self) -> ValueIter<'a> {
        self.iter()
    }
}

/// `Values` iterator.
pub struct ValueIter<'a> {
    iter: slice::Iter<'a, *mut ffi::sqlite3_value>,
}

impl<'a> Iterator for ValueIter<'a> {
    type Item = ValueRef<'a>;

    fn next(&mut self) -> Option<ValueRef<'a>> {
        self.iter
            .next()
            .map(|&raw| unsafe { ValueRef::from_value(raw) })
    }

    fn size_hint(&self) -> (usize, Option<usize>) {
        self.iter.size_hint()
    }
}

impl Connection {
    /// `feature = "vtab"` Register a virtual table implementation.
    ///
    /// Step 3 of [Creating New Virtual Table
    /// Implementations](https://sqlite.org/vtab.html#creating_new_virtual_table_implementations).
    pub fn create_module<'vtab, T: VTab<'vtab>>(
        &self,
        module_name: &str,
        module: &'static Module<'vtab, T>,
        aux: Option<T::Aux>,
    ) -> Result<()> {
        self.db.borrow_mut().create_module(module_name, module, aux)
    }
}

impl InnerConnection {
    fn create_module<'vtab, T: VTab<'vtab>>(
        &mut self,
        module_name: &str,
        module: &'static Module<'vtab, T>,
        aux: Option<T::Aux>,
    ) -> Result<()> {
        let c_name = str_to_cstring(module_name)?;
        let r = match aux {
            Some(aux) => {
                let boxed_aux: *mut T::Aux = Box::into_raw(Box::new(aux));
                unsafe {
                    ffi::sqlite3_create_module_v2(
                        self.db(),
                        c_name.as_ptr(),
                        &module.base,
                        boxed_aux as *mut c_void,
                        Some(free_boxed_value::<T::Aux>),
                    )
                }
            }
            None => unsafe {
                ffi::sqlite3_create_module_v2(
                    self.db(),
                    c_name.as_ptr(),
                    &module.base,
                    ptr::null_mut(),
                    None,
                )
            },
        };
        self.decode_result(r)
    }
}

/// `feature = "vtab"` Escape double-quote (`"`) character occurences by
/// doubling them (`""`).
pub fn escape_double_quote(identifier: &str) -> Cow<'_, str> {
    if identifier.contains('"') {
        // escape quote by doubling them
        Owned(identifier.replace("\"", "\"\""))
    } else {
        Borrowed(identifier)
    }
}
/// `feature = "vtab"` Dequote string
pub fn dequote(s: &str) -> &str {
    if s.len() < 2 {
        return s;
    }
    match s.bytes().next() {
        Some(b) if b == b'"' || b == b'\'' => match s.bytes().rev().next() {
            Some(e) if e == b => &s[1..s.len() - 1],
            _ => s,
        },
        _ => s,
    }
}
/// `feature = "vtab"` The boolean can be one of:
/// ```text
/// 1 yes true on
/// 0 no false off
/// ```
pub fn parse_boolean(s: &str) -> Option<bool> {
    if s.eq_ignore_ascii_case("yes")
        || s.eq_ignore_ascii_case("on")
        || s.eq_ignore_ascii_case("true")
        || s.eq("1")
    {
        Some(true)
    } else if s.eq_ignore_ascii_case("no")
        || s.eq_ignore_ascii_case("off")
        || s.eq_ignore_ascii_case("false")
        || s.eq("0")
    {
        Some(false)
    } else {
        None
    }
}

// FIXME copy/paste from function.rs
unsafe extern "C" fn free_boxed_value<T>(p: *mut c_void) {
    let _: Box<T> = Box::from_raw(p as *mut T);
}

unsafe extern "C" fn rust_create<'vtab, T>(
    db: *mut ffi::sqlite3,
    aux: *mut c_void,
    argc: c_int,
    argv: *const *const c_char,
    pp_vtab: *mut *mut ffi::sqlite3_vtab,
    err_msg: *mut *mut c_char,
) -> c_int
where
    T: CreateVTab<'vtab>,
{
    use std::ffi::CStr;

    let mut conn = VTabConnection(db);
    let aux = aux as *mut T::Aux;
    let args = slice::from_raw_parts(argv, argc as usize);
    let vec = args
        .iter()
        .map(|&cs| CStr::from_ptr(cs).to_bytes()) // FIXME .to_str() -> Result<&str, Utf8Error>
        .collect::<Vec<_>>();
    match T::create(&mut conn, aux.as_ref(), &vec[..]) {
        Ok((sql, vtab)) => match ::std::ffi::CString::new(sql) {
            Ok(c_sql) => {
                let rc = ffi::sqlite3_declare_vtab(db, c_sql.as_ptr());
                if rc == ffi::SQLITE_OK {
                    let boxed_vtab: *mut T = Box::into_raw(Box::new(vtab));
                    *pp_vtab = boxed_vtab as *mut ffi::sqlite3_vtab;
                    ffi::SQLITE_OK
                } else {
                    let err = error_from_sqlite_code(rc, None);
                    to_sqlite_error(&err, err_msg)
                }
            }
            Err(err) => {
                *err_msg = alloc(&err.to_string());
                ffi::SQLITE_ERROR
            }
        },
        Err(err) => to_sqlite_error(&err, err_msg),
    }
}

unsafe extern "C" fn rust_connect<'vtab, T>(
    db: *mut ffi::sqlite3,
    aux: *mut c_void,
    argc: c_int,
    argv: *const *const c_char,
    pp_vtab: *mut *mut ffi::sqlite3_vtab,
    err_msg: *mut *mut c_char,
) -> c_int
where
    T: VTab<'vtab>,
{
    use std::ffi::CStr;

    let mut conn = VTabConnection(db);
    let aux = aux as *mut T::Aux;
    let args = slice::from_raw_parts(argv, argc as usize);
    let vec = args
        .iter()
        .map(|&cs| CStr::from_ptr(cs).to_bytes()) // FIXME .to_str() -> Result<&str, Utf8Error>
        .collect::<Vec<_>>();
    match T::connect(&mut conn, aux.as_ref(), &vec[..]) {
        Ok((sql, vtab)) => match ::std::ffi::CString::new(sql) {
            Ok(c_sql) => {
                let rc = ffi::sqlite3_declare_vtab(db, c_sql.as_ptr());
                if rc == ffi::SQLITE_OK {
                    let boxed_vtab: *mut T = Box::into_raw(Box::new(vtab));
                    *pp_vtab = boxed_vtab as *mut ffi::sqlite3_vtab;
                    ffi::SQLITE_OK
                } else {
                    let err = error_from_sqlite_code(rc, None);
                    to_sqlite_error(&err, err_msg)
                }
            }
            Err(err) => {
                *err_msg = alloc(&err.to_string());
                ffi::SQLITE_ERROR
            }
        },
        Err(err) => to_sqlite_error(&err, err_msg),
    }
}

unsafe extern "C" fn rust_best_index<'vtab, T>(
    vtab: *mut ffi::sqlite3_vtab,
    info: *mut ffi::sqlite3_index_info,
) -> c_int
where
    T: VTab<'vtab>,
{
    let vt = vtab as *mut T;
    let mut idx_info = IndexInfo(info);
    match (*vt).best_index(&mut idx_info) {
        Ok(_) => ffi::SQLITE_OK,
        Err(Error::SqliteFailure(err, s)) => {
            if let Some(err_msg) = s {
                set_err_msg(vtab, &err_msg);
            }
            err.extended_code
        }
        Err(err) => {
            set_err_msg(vtab, &err.to_string());
            ffi::SQLITE_ERROR
        }
    }
}

unsafe extern "C" fn rust_disconnect<'vtab, T>(vtab: *mut ffi::sqlite3_vtab) -> c_int
where
    T: VTab<'vtab>,
{
    if vtab.is_null() {
        return ffi::SQLITE_OK;
    }
    let vtab = vtab as *mut T;
    let _: Box<T> = Box::from_raw(vtab);
    ffi::SQLITE_OK
}

unsafe extern "C" fn rust_destroy<'vtab, T>(vtab: *mut ffi::sqlite3_vtab) -> c_int
where
    T: CreateVTab<'vtab>,
{
    if vtab.is_null() {
        return ffi::SQLITE_OK;
    }
    let vt = vtab as *mut T;
    match (*vt).destroy() {
        Ok(_) => {
            let _: Box<T> = Box::from_raw(vt);
            ffi::SQLITE_OK
        }
        Err(Error::SqliteFailure(err, s)) => {
            if let Some(err_msg) = s {
                set_err_msg(vtab, &err_msg);
            }
            err.extended_code
        }
        Err(err) => {
            set_err_msg(vtab, &err.to_string());
            ffi::SQLITE_ERROR
        }
    }
}

unsafe extern "C" fn rust_open<'vtab, T: 'vtab>(
    vtab: *mut ffi::sqlite3_vtab,
    pp_cursor: *mut *mut ffi::sqlite3_vtab_cursor,
) -> c_int
where
    T: VTab<'vtab>,
{
    let vt = vtab as *mut T;
    match (*vt).open() {
        Ok(cursor) => {
            let boxed_cursor: *mut T::Cursor = Box::into_raw(Box::new(cursor));
            *pp_cursor = boxed_cursor as *mut ffi::sqlite3_vtab_cursor;
            ffi::SQLITE_OK
        }
        Err(Error::SqliteFailure(err, s)) => {
            if let Some(err_msg) = s {
                set_err_msg(vtab, &err_msg);
            }
            err.extended_code
        }
        Err(err) => {
            set_err_msg(vtab, &err.to_string());
            ffi::SQLITE_ERROR
        }
    }
}

unsafe extern "C" fn rust_close<C>(cursor: *mut ffi::sqlite3_vtab_cursor) -> c_int
where
    C: VTabCursor,
{
    let cr = cursor as *mut C;
    let _: Box<C> = Box::from_raw(cr);
    ffi::SQLITE_OK
}

unsafe extern "C" fn rust_filter<C>(
    cursor: *mut ffi::sqlite3_vtab_cursor,
    idx_num: c_int,
    idx_str: *const c_char,
    argc: c_int,
    argv: *mut *mut ffi::sqlite3_value,
) -> c_int
where
    C: VTabCursor,
{
    use std::ffi::CStr;
    use std::str;
    let idx_name = if idx_str.is_null() {
        None
    } else {
        let c_slice = CStr::from_ptr(idx_str).to_bytes();
        Some(str::from_utf8_unchecked(c_slice))
    };
    let args = slice::from_raw_parts_mut(argv, argc as usize);
    let values = Values { args };
    let cr = cursor as *mut C;
    cursor_error(cursor, (*cr).filter(idx_num, idx_name, &values))
}

unsafe extern "C" fn rust_next<C>(cursor: *mut ffi::sqlite3_vtab_cursor) -> c_int
where
    C: VTabCursor,
{
    let cr = cursor as *mut C;
    cursor_error(cursor, (*cr).next())
}

unsafe extern "C" fn rust_eof<C>(cursor: *mut ffi::sqlite3_vtab_cursor) -> c_int
where
    C: VTabCursor,
{
    let cr = cursor as *mut C;
    (*cr).eof() as c_int
}

unsafe extern "C" fn rust_column<C>(
    cursor: *mut ffi::sqlite3_vtab_cursor,
    ctx: *mut ffi::sqlite3_context,
    i: c_int,
) -> c_int
where
    C: VTabCursor,
{
    let cr = cursor as *mut C;
    let mut ctxt = Context(ctx);
    result_error(ctx, (*cr).column(&mut ctxt, i))
}

unsafe extern "C" fn rust_rowid<C>(
    cursor: *mut ffi::sqlite3_vtab_cursor,
    p_rowid: *mut ffi::sqlite3_int64,
) -> c_int
where
    C: VTabCursor,
{
    let cr = cursor as *mut C;
    match (*cr).rowid() {
        Ok(rowid) => {
            *p_rowid = rowid;
            ffi::SQLITE_OK
        }
        err => cursor_error(cursor, err),
    }
}

/// Virtual table cursors can set an error message by assigning a string to
/// `zErrMsg`.
unsafe fn cursor_error<T>(cursor: *mut ffi::sqlite3_vtab_cursor, result: Result<T>) -> c_int {
    match result {
        Ok(_) => ffi::SQLITE_OK,
        Err(Error::SqliteFailure(err, s)) => {
            if let Some(err_msg) = s {
                set_err_msg((*cursor).pVtab, &err_msg);
            }
            err.extended_code
        }
        Err(err) => {
            set_err_msg((*cursor).pVtab, &err.to_string());
            ffi::SQLITE_ERROR
        }
    }
}

/// Virtual tables methods can set an error message by assigning a string to
/// `zErrMsg`.
unsafe fn set_err_msg(vtab: *mut ffi::sqlite3_vtab, err_msg: &str) {
    if !(*vtab).zErrMsg.is_null() {
        ffi::sqlite3_free((*vtab).zErrMsg as *mut c_void);
    }
    (*vtab).zErrMsg = alloc(err_msg);
}

/// To raise an error, the `column` method should use this method to set the
/// error message and return the error code.
unsafe fn result_error<T>(ctx: *mut ffi::sqlite3_context, result: Result<T>) -> c_int {
    match result {
        Ok(_) => ffi::SQLITE_OK,
        Err(Error::SqliteFailure(err, s)) => {
            match err.extended_code {
                ffi::SQLITE_TOOBIG => {
                    ffi::sqlite3_result_error_toobig(ctx);
                }
                ffi::SQLITE_NOMEM => {
                    ffi::sqlite3_result_error_nomem(ctx);
                }
                code => {
                    ffi::sqlite3_result_error_code(ctx, code);
                    if let Some(Ok(cstr)) = s.map(|s| str_to_cstring(&s)) {
                        ffi::sqlite3_result_error(ctx, cstr.as_ptr(), -1);
                    }
                }
            };
            err.extended_code
        }
        Err(err) => {
            ffi::sqlite3_result_error_code(ctx, ffi::SQLITE_ERROR);
            if let Ok(cstr) = str_to_cstring(&err.to_string()) {
                ffi::sqlite3_result_error(ctx, cstr.as_ptr(), -1);
            }
            ffi::SQLITE_ERROR
        }
    }
}

<<<<<<< HEAD
=======
// Space to hold this string must be obtained
// from an SQLite memory allocation function
fn alloc(s: &str) -> *mut c_char {
    crate::util::SqliteMallocString::from_str(s).into_raw()
}

>>>>>>> 1c9e381a
#[cfg(feature = "array")]
pub mod array;
#[cfg(feature = "csvtab")]
pub mod csvtab;
#[cfg(feature = "series")]
pub mod series; // SQLite >= 3.9.0

#[cfg(test)]
mod test {
    #[test]
    fn test_dequote() {
        assert_eq!("", super::dequote(""));
        assert_eq!("'", super::dequote("'"));
        assert_eq!("\"", super::dequote("\""));
        assert_eq!("'\"", super::dequote("'\""));
        assert_eq!("", super::dequote("''"));
        assert_eq!("", super::dequote("\"\""));
        assert_eq!("x", super::dequote("'x'"));
        assert_eq!("x", super::dequote("\"x\""));
        assert_eq!("x", super::dequote("x"));
    }
    #[test]
    fn test_parse_boolean() {
        assert_eq!(None, super::parse_boolean(""));
        assert_eq!(Some(true), super::parse_boolean("1"));
        assert_eq!(Some(true), super::parse_boolean("yes"));
        assert_eq!(Some(true), super::parse_boolean("on"));
        assert_eq!(Some(true), super::parse_boolean("true"));
        assert_eq!(Some(false), super::parse_boolean("0"));
        assert_eq!(Some(false), super::parse_boolean("no"));
        assert_eq!(Some(false), super::parse_boolean("off"));
        assert_eq!(Some(false), super::parse_boolean("false"));
    }
}<|MERGE_RESOLUTION|>--- conflicted
+++ resolved
@@ -17,10 +17,11 @@
 use std::slice;
 
 use crate::context::set_result;
-use crate::error::{alloc, error_from_sqlite_code, to_sqlite_error};
+use crate::error::{error_from_sqlite_code, to_sqlite_error};
 use crate::ffi;
 pub use crate::ffi::{sqlite3_vtab, sqlite3_vtab_cursor};
 use crate::types::{FromSql, FromSqlError, ToSql, ValueRef};
+use crate::util::alloc;
 use crate::{str_to_cstring, Connection, Error, InnerConnection, Result};
 
 // let conn: Connection = ...;
@@ -1014,15 +1015,6 @@
     }
 }
 
-<<<<<<< HEAD
-=======
-// Space to hold this string must be obtained
-// from an SQLite memory allocation function
-fn alloc(s: &str) -> *mut c_char {
-    crate::util::SqliteMallocString::from_str(s).into_raw()
-}
-
->>>>>>> 1c9e381a
 #[cfg(feature = "array")]
 pub mod array;
 #[cfg(feature = "csvtab")]
