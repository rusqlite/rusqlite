--- conflicted
+++ resolved
@@ -109,15 +109,9 @@
          $xbegin:expr, $xsync:expr, $xcommit:expr, $xrollback:expr) => {
     &Module {
         base: ffi::sqlite3_module {
-<<<<<<< HEAD
-            // We don't use V3
-            iVersion: 2,
-            xCreate: $xcreate,
-=======
             // We don't use methods provided by versions > 1
             iVersion: 1,
-            xCreate: $xc,
->>>>>>> 431b2b38
+            xCreate: $xcreate,
             xConnect: Some(rust_connect::<$vt>),
             xBestIndex: Some(rust_best_index::<$vt>),
             xDisconnect: Some(rust_disconnect::<$vt>),
@@ -346,13 +340,21 @@
 /// See [SQLite doc](https://sqlite.org/vtab.html#the_xbegin_method)
 pub trait TransactionVTab<'vtab>: UpdateVTab<'vtab> {
     /// Start a new transaction
-    fn begin(&mut self) -> Result<()>;
+    fn begin(&mut self) -> Result<()> {
+        Ok(())
+    }
     /// Begin two-phase commit
-    fn sync(&mut self) -> Result<()>;
+    fn sync(&mut self) -> Result<()> {
+        Ok(())
+    }
     /// Commit the current transaction
-    fn commit(&mut self) -> Result<()>;
+    fn commit(&mut self) -> Result<()> {
+        Ok(())
+    }
     /// Abandon the current transaction
-    fn rollback(&mut self) -> Result<()>;
+    fn rollback(&mut self) -> Result<()> {
+        Ok(())
+    }
 }
 
 /// Index constraint operator.
@@ -1432,36 +1434,34 @@
     vtab_error(vtab, r)
 }
 
-macro_rules! transaction_method {
-    ($c_name:ident, $method:ident) => {
-        unsafe extern "C" fn $c_name<'vtab, T>(vtab: *mut sqlite3_vtab) -> c_int
-        where
-            T: TransactionVTab<'vtab>,
-        {
-            if vtab.is_null() {
-                return ffi::SQLITE_OK;
-            }
-            let vt = vtab.cast::<T>();
-            match (*vt).$method() {
-                Ok(_) => ffi::SQLITE_OK,
-                Err(Error::SqliteFailure(err, s)) => {
-                    if let Some(err_msg) = s {
-                        set_err_msg(vtab, &err_msg);
-                    }
-                    err.extended_code
-                }
-                Err(err) => {
-                    set_err_msg(vtab, &err.to_string());
-                    ffi::SQLITE_ERROR
-                }
-            }
-        }
-    };
-}
-transaction_method!(rust_begin, begin);
-transaction_method!(rust_sync, sync);
-transaction_method!(rust_commit, commit);
-transaction_method!(rust_rollback, rollback);
+unsafe extern "C" fn rust_begin<'vtab, T>(vtab: *mut sqlite3_vtab) -> c_int
+where
+    T: TransactionVTab<'vtab>,
+{
+    let vt = vtab.cast::<T>();
+    vtab_error(vtab, (*vt).begin())
+}
+unsafe extern "C" fn rust_sync<'vtab, T>(vtab: *mut sqlite3_vtab) -> c_int
+where
+    T: TransactionVTab<'vtab>,
+{
+    let vt = vtab.cast::<T>();
+    vtab_error(vtab, (*vt).sync())
+}
+unsafe extern "C" fn rust_commit<'vtab, T>(vtab: *mut sqlite3_vtab) -> c_int
+where
+    T: TransactionVTab<'vtab>,
+{
+    let vt = vtab.cast::<T>();
+    vtab_error(vtab, (*vt).commit())
+}
+unsafe extern "C" fn rust_rollback<'vtab, T>(vtab: *mut sqlite3_vtab) -> c_int
+where
+    T: TransactionVTab<'vtab>,
+{
+    let vt = vtab.cast::<T>();
+    vtab_error(vtab, (*vt).rollback())
+}
 
 /// Virtual table cursors can set an error message by assigning a string to
 /// `zErrMsg`.
