--- conflicted
+++ resolved
@@ -54,7 +54,7 @@
 
 extern crate time;
 
-use libc::{c_int, c_double, c_char};
+use libc::{c_int, c_double, c_char, c_uchar};
 use std::ffi::CStr;
 use std::mem;
 use std::str;
@@ -112,20 +112,15 @@
 impl<'a> ToSql for &'a str {
     unsafe fn bind_parameter(&self, stmt: *mut sqlite3_stmt, col: c_int) -> c_int {
         match str_to_cstring(self) {
-<<<<<<< HEAD
             Ok(c_str) => {
-                ffi::sqlite3_bind_text(stmt,
-                                       col,
-                                       c_str.as_ptr(),
-                                       length as c_int,
-                                       ffi::SQLITE_TRANSIENT())
+                ffi::sqlite3_bind_text64(stmt,
+                                         col,
+                                         c_str.as_ptr(),
+                                         self.len() as u64,
+                                         ffi::SQLITE_TRANSIENT(),
+                                         ffi::SQLITE_UTF8 as c_uchar)
             }
             Err(_) => ffi::SQLITE_MISUSE,
-=======
-            Ok(c_str) => ffi::sqlite3_bind_text64(stmt, col, c_str.as_ptr(), self.len() as u64,
-                                                ffi::SQLITE_TRANSIENT(), ffi::SQLITE_UTF8),
-            Err(_)    => ffi::SQLITE_MISUSE,
->>>>>>> 8a99a671
         }
     }
 }
@@ -138,19 +133,11 @@
 
 impl<'a> ToSql for &'a [u8] {
     unsafe fn bind_parameter(&self, stmt: *mut sqlite3_stmt, col: c_int) -> c_int {
-<<<<<<< HEAD
-        if self.len() > ::std::i32::MAX as usize {
-            return ffi::SQLITE_TOOBIG;
-        }
-        ffi::sqlite3_bind_blob(stmt,
-                               col,
-                               mem::transmute(self.as_ptr()),
-                               self.len() as c_int,
-                               ffi::SQLITE_TRANSIENT())
-=======
-        ffi::sqlite3_bind_blob64(
-            stmt, col, mem::transmute(self.as_ptr()), self.len() as u64, ffi::SQLITE_TRANSIENT())
->>>>>>> 8a99a671
+        ffi::sqlite3_bind_blob64(stmt,
+                                 col,
+                                 mem::transmute(self.as_ptr()),
+                                 self.len() as u64,
+                                 ffi::SQLITE_TRANSIENT())
     }
 }
 
