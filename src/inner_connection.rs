use std::ffi::CString;
use std::mem::MaybeUninit;
use std::os::raw::{c_char, c_int};
#[cfg(feature = "load_extension")]
use std::path::Path;
use std::ptr;
use std::str;
use std::sync::atomic::{AtomicBool, Ordering};
use std::sync::{Arc, Mutex, Once};

use super::ffi;
use super::{str_for_sqlite, str_to_cstring};
use super::{Connection, InterruptHandle, OpenFlags, Result};
use crate::error::{error_from_handle, error_from_sqlite_code, Error};
use crate::raw_statement::RawStatement;
use crate::statement::Statement;
use crate::unlock_notify;
use crate::version::version_number;

pub struct InnerConnection {
    pub db: *mut ffi::sqlite3,
    // It's unsafe to call `sqlite3_close` while another thread is performing
    // a `sqlite3_interrupt`, and vice versa, so we take this mutex during
    // those functions. This protects a copy of the `db` pointer (which is
    // cleared on closing), however the main copy, `db`, is unprotected.
    // Otherwise, a long running query would prevent calling interrupt, as
    // interrupt would only acquire the lock after the query's completion.
    interrupt_lock: Arc<Mutex<*mut ffi::sqlite3>>,
    #[cfg(feature = "hooks")]
    pub free_commit_hook: Option<fn(*mut ::std::os::raw::c_void)>,
    #[cfg(feature = "hooks")]
    pub free_rollback_hook: Option<fn(*mut ::std::os::raw::c_void)>,
    #[cfg(feature = "hooks")]
    pub free_update_hook: Option<fn(*mut ::std::os::raw::c_void)>,
    owned: bool,
}

impl InnerConnection {
    #[cfg(not(feature = "hooks"))]
    #[allow(clippy::mutex_atomic)]
    pub fn new(db: *mut ffi::sqlite3, owned: bool) -> InnerConnection {
        InnerConnection {
            db,
            interrupt_lock: Arc::new(Mutex::new(db)),
            owned,
        }
    }

    #[cfg(feature = "hooks")]
    #[allow(clippy::mutex_atomic)]
    pub fn new(db: *mut ffi::sqlite3, owned: bool) -> InnerConnection {
        InnerConnection {
            db,
            interrupt_lock: Arc::new(Mutex::new(db)),
            free_commit_hook: None,
            free_rollback_hook: None,
            free_update_hook: None,
            owned,
        }
    }

    pub fn open_with_flags(c_path: &CString, flags: OpenFlags) -> Result<InnerConnection> {
        #[cfg(not(feature = "bundled"))]
        ensure_valid_sqlite_version();
        ensure_safe_sqlite_threading_mode()?;

        // Replicate the check for sane open flags from SQLite, because the check in
        // SQLite itself wasn't added until version 3.7.3.
        debug_assert_eq!(1 << OpenFlags::SQLITE_OPEN_READ_ONLY.bits, 0x02);
        debug_assert_eq!(1 << OpenFlags::SQLITE_OPEN_READ_WRITE.bits, 0x04);
        debug_assert_eq!(
            1 << (OpenFlags::SQLITE_OPEN_READ_WRITE | OpenFlags::SQLITE_OPEN_CREATE).bits,
            0x40
        );
        if (1 << (flags.bits & 0x7)) & 0x46 == 0 {
            return Err(Error::SqliteFailure(
                ffi::Error::new(ffi::SQLITE_MISUSE),
                None,
            ));
        }

        unsafe {
            let mut db = MaybeUninit::uninit();
            let r =
                ffi::sqlite3_open_v2(c_path.as_ptr(), db.as_mut_ptr(), flags.bits(), ptr::null());
            let db: *mut ffi::sqlite3 = db.assume_init();
            if r != ffi::SQLITE_OK {
                let e = if db.is_null() {
                    error_from_sqlite_code(r, Some(c_path.to_string_lossy().to_string()))
                } else {
                    let mut e = error_from_handle(db, r);
                    if let Error::SqliteFailure(
                        ffi::Error {
                            code: ffi::ErrorCode::CannotOpen,
                            ..
                        },
                        Some(msg),
                    ) = e
                    {
                        e = Error::SqliteFailure(
                            ffi::Error::new(r),
                            Some(format!("{}: {}", msg, c_path.to_string_lossy())),
                        );
                    }
                    ffi::sqlite3_close(db);
                    e
                };

                return Err(e);
            }
            let r = ffi::sqlite3_busy_timeout(db, 5000);
            if r != ffi::SQLITE_OK {
                let e = error_from_handle(db, r);
                ffi::sqlite3_close(db);
                return Err(e);
            }

            // attempt to turn on extended results code; don't fail if we can't.
            ffi::sqlite3_extended_result_codes(db, 1);

            Ok(InnerConnection::new(db, true))
        }
    }

    pub fn db(&self) -> *mut ffi::sqlite3 {
        self.db
    }

    pub fn decode_result(&mut self, code: c_int) -> Result<()> {
        InnerConnection::decode_result_raw(self.db(), code)
    }

    fn decode_result_raw(db: *mut ffi::sqlite3, code: c_int) -> Result<()> {
        if code == ffi::SQLITE_OK {
            Ok(())
        } else {
            Err(error_from_handle(db, code))
        }
    }

    #[allow(clippy::mutex_atomic)]
    pub fn close(&mut self) -> Result<()> {
        if self.db.is_null() {
            return Ok(());
        }
        self.remove_hooks();
        let mut shared_handle = self.interrupt_lock.lock().unwrap();
        assert!(
            !shared_handle.is_null(),
            "Bug: Somehow interrupt_lock was cleared before the DB was closed"
        );
        if !self.owned {
            self.db = ptr::null_mut();
            return Ok(());
        }
        unsafe {
            let r = ffi::sqlite3_close(self.db);
            // Need to use _raw because _guard has a reference out, and
            // decode_result takes &mut self.
            let r = InnerConnection::decode_result_raw(self.db, r);
            if r.is_ok() {
                *shared_handle = ptr::null_mut();
                self.db = ptr::null_mut();
            }
            r
        }
    }

    pub fn get_interrupt_handle(&self) -> InterruptHandle {
        InterruptHandle {
            db_lock: Arc::clone(&self.interrupt_lock),
        }
    }

    pub fn execute_batch(&mut self, sql: &str) -> Result<()> {
        let c_sql = str_to_cstring(sql)?;
        unsafe {
            let r = ffi::sqlite3_exec(
                self.db(),
                c_sql.as_ptr(),
                None,
                ptr::null_mut(),
                ptr::null_mut(),
            );
            self.decode_result(r)
        }
    }

    #[cfg(feature = "load_extension")]
    pub fn enable_load_extension(&mut self, onoff: c_int) -> Result<()> {
        let r = unsafe { ffi::sqlite3_enable_load_extension(self.db, onoff) };
        self.decode_result(r)
    }

    #[cfg(feature = "load_extension")]
    pub fn load_extension(&self, dylib_path: &Path, entry_point: Option<&str>) -> Result<()> {
        let dylib_str = super::path_to_cstring(dylib_path)?;
        unsafe {
            let mut errmsg = MaybeUninit::uninit();
            let r = if let Some(entry_point) = entry_point {
                let c_entry = str_to_cstring(entry_point)?;
                ffi::sqlite3_load_extension(
                    self.db,
                    dylib_str.as_ptr(),
                    c_entry.as_ptr(),
                    errmsg.as_mut_ptr(),
                )
            } else {
                ffi::sqlite3_load_extension(
                    self.db,
                    dylib_str.as_ptr(),
                    ptr::null(),
                    errmsg.as_mut_ptr(),
                )
            };
            if r == ffi::SQLITE_OK {
                Ok(())
            } else {
                let errmsg: *mut c_char = errmsg.assume_init();
                let message = super::errmsg_to_string(&*errmsg);
                ffi::sqlite3_free(errmsg as *mut ::std::os::raw::c_void);
                Err(error_from_sqlite_code(r, Some(message)))
            }
        }
    }

    pub fn last_insert_rowid(&self) -> i64 {
        unsafe { ffi::sqlite3_last_insert_rowid(self.db()) }
    }

    pub fn prepare<'a>(&mut self, conn: &'a Connection, sql: &str) -> Result<Statement<'a>> {
        let mut c_stmt = MaybeUninit::uninit();
        let (c_sql, len, _) = str_for_sqlite(sql.as_bytes())?;
        let mut c_tail = MaybeUninit::uninit();
        let r = unsafe {
            if cfg!(feature = "unlock_notify") {
                let mut rc;
                loop {
                    rc = ffi::sqlite3_prepare_v2(
                        self.db(),
                        c_sql,
                        len,
                        c_stmt.as_mut_ptr(),
                        c_tail.as_mut_ptr(),
                    );
                    if !unlock_notify::is_locked(self.db, rc) {
                        break;
                    }
                    rc = unlock_notify::wait_for_unlock_notify(self.db);
                    if rc != ffi::SQLITE_OK {
                        break;
                    }
                }
                rc
            } else {
                ffi::sqlite3_prepare_v2(
                    self.db(),
                    c_sql,
                    len,
                    c_stmt.as_mut_ptr(),
                    c_tail.as_mut_ptr(),
                )
            }
        };
        // If there is an error, *ppStmt is set to NULL.
        self.decode_result(r)?;
        // If the input text contains no SQL (if the input is an empty string or a
        // comment) then *ppStmt is set to NULL.
        let c_stmt: *mut ffi::sqlite3_stmt = unsafe { c_stmt.assume_init() };
        let c_tail: *const c_char = unsafe { c_tail.assume_init() };
        // TODO ignore spaces, comments, ... at the end
        let tail = !c_tail.is_null() && unsafe { c_tail != c_sql.offset(len as isize) };
        Ok(Statement::new(conn, RawStatement::new(c_stmt, tail)))
    }

    pub fn changes(&mut self) -> usize {
        unsafe { ffi::sqlite3_changes(self.db()) as usize }
    }

    pub fn is_autocommit(&self) -> bool {
        unsafe { ffi::sqlite3_get_autocommit(self.db()) != 0 }
    }

    #[cfg(feature = "modern_sqlite")] // 3.8.6
    pub fn is_busy(&self) -> bool {
        let db = self.db();
        unsafe {
            let mut stmt = ffi::sqlite3_next_stmt(db, ptr::null_mut());
            while !stmt.is_null() {
                if ffi::sqlite3_stmt_busy(stmt) != 0 {
                    return true;
                }
                stmt = ffi::sqlite3_next_stmt(db, stmt);
            }
        }
        false
    }

    #[cfg(not(feature = "hooks"))]
    fn remove_hooks(&mut self) {}
}

impl Drop for InnerConnection {
    #[allow(unused_must_use)]
    fn drop(&mut self) {
        use std::thread::panicking;

        if let Err(e) = self.close() {
            if panicking() {
                eprintln!("Error while closing SQLite connection: {:?}", e);
            } else {
                panic!("Error while closing SQLite connection: {:?}", e);
            }
        }
    }
}

#[cfg(not(feature = "bundled"))]
<<<<<<< HEAD
static SQLITE_VERSION_CHECK: Once = ONCE_INIT;
=======
static SQLITE_VERSION_CHECK: Once = Once::new();
#[cfg(not(feature = "bundled"))]
>>>>>>> 2a90073c
pub static BYPASS_VERSION_CHECK: AtomicBool = AtomicBool::new(false);

#[cfg(not(feature = "bundled"))]
fn ensure_valid_sqlite_version() {
    use crate::version::version;

    SQLITE_VERSION_CHECK.call_once(|| {
        let version_number = version_number();

        // Check our hard floor.
        if version_number < 3_006_008 {
            panic!("rusqlite requires SQLite 3.6.8 or newer");
        }

        // Check that the major version number for runtime and buildtime match.
        let buildtime_major = ffi::SQLITE_VERSION_NUMBER / 1_000_000;
        let runtime_major = version_number / 1_000_000;
        if buildtime_major != runtime_major {
            panic!(
                "rusqlite was built against SQLite {} but is running with SQLite {}",
                str::from_utf8(ffi::SQLITE_VERSION).unwrap(),
                version()
            );
        }

        if BYPASS_VERSION_CHECK.load(Ordering::Relaxed) {
            return;
        }

        // Check that the runtime version number is compatible with the version number
        // we found at build-time.
        if version_number < ffi::SQLITE_VERSION_NUMBER {
            panic!(
                "\
rusqlite was built against SQLite {} but the runtime SQLite version is {}. To fix this, either:
* Recompile rusqlite and link against the SQLite version you are using at runtime, or
* Call rusqlite::bypass_sqlite_version_check() prior to your first connection attempt. Doing this
  means you're sure everything will work correctly even though the runtime version is older than
  the version we found at build time.",
                str::from_utf8(ffi::SQLITE_VERSION).unwrap(),
                version()
            );
        }
    });
}

<<<<<<< HEAD
=======
static SQLITE_INIT: Once = Once::new();
>>>>>>> 2a90073c
pub static BYPASS_SQLITE_INIT: AtomicBool = AtomicBool::new(false);

// threading mode checks are not possible when built as a loadable extension
// since the sqlite3_threadsafe, sqlite3_config, and sqlite3_initialize
// API calls are not available via the sqlite3_api_routines struct.
// They are also not available when sqlite is built without threadsafe (e.g. -DSQLITE_THREADSAFE=0)
// which is represented here by the "non_threadsafe" feature. 
#[cfg(any(feature = "loadable_extension", feature = "loadable_extension_embedded", feature= "non_threadsafe"))]
fn ensure_safe_sqlite_threading_mode() -> Result<()> {
    Ok(())
}

#[cfg(not(any(feature = "loadable_extension", feature = "loadable_extension_embedded", feature= "non_threadsafe")))]
static SQLITE_INIT: Once = ONCE_INIT;

#[cfg(not(any(feature = "loadable_extension", feature = "loadable_extension_embedded", feature= "non_threadsafe")))]
fn ensure_safe_sqlite_threading_mode() -> Result<()> {
    // Ensure SQLite was compiled in thredsafe mode.
    if unsafe { ffi::sqlite3_threadsafe() == 0 } {
        return Err(Error::SqliteSingleThreadedMode);
    }

    // Now we know SQLite is _capable_ of being in Multi-thread of Serialized mode,
    // but it's possible someone configured it to be in Single-thread mode
    // before calling into us. That would mean we're exposing an unsafe API via
    // a safe one (in Rust terminology), which is no good. We have two options
    // to protect against this, depending on the version of SQLite we're linked
    // with:
    //
    // 1. If we're on 3.7.0 or later, we can ask SQLite for a mutex and check for
    //    the magic value 8. This isn't documented, but it's what SQLite
    //    returns for its mutex allocation function in Single-thread mode.
    // 2. If we're prior to SQLite 3.7.0, AFAIK there's no way to check the
    //    threading mode. The check we perform for >= 3.7.0 will segfault.
    //    Instead, we insist on being able to call sqlite3_config and
    //    sqlite3_initialize ourself, ensuring we know the threading
    //    mode. This will fail if someone else has already initialized SQLite
    //    even if they initialized it safely. That's not ideal either, which is
    //    why we expose bypass_sqlite_initialization    above.
    if version_number() >= 3_007_000 {
        const SQLITE_SINGLETHREADED_MUTEX_MAGIC: usize = 8;
        let is_singlethreaded = unsafe {
            let mutex_ptr = ffi::sqlite3_mutex_alloc(0);
            let is_singlethreaded = mutex_ptr as usize == SQLITE_SINGLETHREADED_MUTEX_MAGIC;
            ffi::sqlite3_mutex_free(mutex_ptr);
            is_singlethreaded
        };
        if is_singlethreaded {
            Err(Error::SqliteSingleThreadedMode)
        } else {
            Ok(())
        }
    } else {
        SQLITE_INIT.call_once(|| {
            if BYPASS_SQLITE_INIT.load(Ordering::Relaxed) {
                return;
            }

            unsafe {
                let msg = "\
Could not ensure safe initialization of SQLite.
To fix this, either:
* Upgrade SQLite to at least version 3.7.0
* Ensure that SQLite has been initialized in Multi-thread or Serialized mode and call
  rusqlite::bypass_sqlite_initialization() prior to your first connection attempt.";

                if ffi::sqlite3_config(ffi::SQLITE_CONFIG_MULTITHREAD) != ffi::SQLITE_OK {
                    panic!(msg);
                }
                if ffi::sqlite3_initialize() != ffi::SQLITE_OK {
                    panic!(msg);
                }
            }
        });
        Ok(())
    }
}<|MERGE_RESOLUTION|>--- conflicted
+++ resolved
@@ -316,12 +316,7 @@
 }
 
 #[cfg(not(feature = "bundled"))]
-<<<<<<< HEAD
-static SQLITE_VERSION_CHECK: Once = ONCE_INIT;
-=======
 static SQLITE_VERSION_CHECK: Once = Once::new();
-#[cfg(not(feature = "bundled"))]
->>>>>>> 2a90073c
 pub static BYPASS_VERSION_CHECK: AtomicBool = AtomicBool::new(false);
 
 #[cfg(not(feature = "bundled"))]
@@ -368,24 +363,19 @@
     });
 }
 
-<<<<<<< HEAD
-=======
+#[cfg(not(any(feature = "loadable_extension", feature = "loadable_extension_embedded", feature= "non_threadsafe")))]
 static SQLITE_INIT: Once = Once::new();
->>>>>>> 2a90073c
 pub static BYPASS_SQLITE_INIT: AtomicBool = AtomicBool::new(false);
 
 // threading mode checks are not possible when built as a loadable extension
 // since the sqlite3_threadsafe, sqlite3_config, and sqlite3_initialize
 // API calls are not available via the sqlite3_api_routines struct.
 // They are also not available when sqlite is built without threadsafe (e.g. -DSQLITE_THREADSAFE=0)
-// which is represented here by the "non_threadsafe" feature. 
+// which is represented here by the "non_threadsafe" feature.
 #[cfg(any(feature = "loadable_extension", feature = "loadable_extension_embedded", feature= "non_threadsafe"))]
 fn ensure_safe_sqlite_threading_mode() -> Result<()> {
     Ok(())
 }
-
-#[cfg(not(any(feature = "loadable_extension", feature = "loadable_extension_embedded", feature= "non_threadsafe")))]
-static SQLITE_INIT: Once = ONCE_INIT;
 
 #[cfg(not(any(feature = "loadable_extension", feature = "loadable_extension_embedded", feature= "non_threadsafe")))]
 fn ensure_safe_sqlite_threading_mode() -> Result<()> {
