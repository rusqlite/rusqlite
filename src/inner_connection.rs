--- conflicted
+++ resolved
@@ -5,11 +5,7 @@
 use std::path::Path;
 use std::ptr;
 use std::str;
-<<<<<<< HEAD
 use std::sync::atomic::AtomicBool;
-=======
-use std::sync::atomic::{AtomicBool, Ordering};
->>>>>>> 670b1c22
 use std::sync::{Arc, Mutex};
 
 use super::ffi;
@@ -376,41 +372,32 @@
     });
 }
 
-<<<<<<< HEAD
 #[cfg(not(any(
+    target_arch = "wasm32",
     feature = "loadable_extension",
     feature = "loadable_extension_embedded",
 )))]
 static SQLITE_INIT: std::sync::Once = std::sync::Once::new();
+
 pub static BYPASS_SQLITE_INIT: AtomicBool = AtomicBool::new(false);
 
+// threading mode checks are not necessary (and do not work) on target
+// platforms that do not have threading (such as webassembly)
+//
 // threading mode checks are not possible when built as a loadable extension
 // since the sqlite3_threadsafe, sqlite3_config, and sqlite3_initialize
 // API calls are not available via the sqlite3_api_routines struct.
 #[cfg(any(
+    target_arch = "wasm32",
     feature = "loadable_extension",
     feature = "loadable_extension_embedded",
 ))]
-=======
-#[cfg(not(any(target_arch = "wasm32")))]
-static SQLITE_INIT: std::sync::Once = std::sync::Once::new();
-
-pub static BYPASS_SQLITE_INIT: AtomicBool = AtomicBool::new(false);
-
-// threading mode checks are not necessary (and do not work) on target
-// platforms that do not have threading (such as webassembly)
-#[cfg(any(target_arch = "wasm32"))]
 fn ensure_safe_sqlite_threading_mode() -> Result<()> {
     Ok(())
 }
 
-#[cfg(not(any(target_arch = "wasm32")))]
->>>>>>> 670b1c22
-fn ensure_safe_sqlite_threading_mode() -> Result<()> {
-    Ok(())
-}
-
 #[cfg(not(any(
+    target_arch = "wasm32",
     feature = "loadable_extension",
     feature = "loadable_extension_embedded",
 )))]
