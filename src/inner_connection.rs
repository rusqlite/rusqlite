use std::ffi::CStr;
use std::os::raw::{c_char, c_int};
#[cfg(feature = "load_extension")]
use std::path::Path;
use std::ptr;
use std::str;
use std::sync::{Arc, Mutex};

use super::ffi;
use super::str_for_sqlite;
use super::{Connection, InterruptHandle, OpenFlags, PrepFlags, Result};
use crate::error::{error_from_handle, error_from_sqlite_code, error_with_offset, Error};
use crate::raw_statement::RawStatement;
use crate::statement::Statement;
use crate::version_number;

pub struct InnerConnection {
    pub db: *mut ffi::sqlite3,
    // It's unsafe to call `sqlite3_close` while another thread is performing
    // a `sqlite3_interrupt`, and vice versa, so we take this mutex during
    // those functions. This protects a copy of the `db` pointer (which is
    // cleared on closing), however the main copy, `db`, is unprotected.
    // Otherwise, a long running query would prevent calling interrupt, as
    // interrupt would only acquire the lock after the query's completion.
    interrupt_lock: Arc<Mutex<*mut ffi::sqlite3>>,
    #[cfg(feature = "hooks")]
    pub free_commit_hook: Option<unsafe fn(*mut std::os::raw::c_void)>,
    #[cfg(feature = "hooks")]
    pub free_rollback_hook: Option<unsafe fn(*mut std::os::raw::c_void)>,
    #[cfg(feature = "hooks")]
    pub free_update_hook: Option<unsafe fn(*mut std::os::raw::c_void)>,
    #[cfg(feature = "hooks")]
    pub progress_handler: Option<Box<dyn FnMut() -> bool + Send>>,
<<<<<<< HEAD
    #[cfg(feature = "hooks")]
    pub authorizer: Option<crate::hooks::BoxedAuthorizer>,
=======
    #[cfg(feature = "preupdate_hook")]
    pub free_preupdate_hook: Option<unsafe fn(*mut ::std::os::raw::c_void)>,
>>>>>>> b51b541d
    owned: bool,
}

unsafe impl Send for InnerConnection {}

impl InnerConnection {
    #[allow(clippy::mutex_atomic, clippy::arc_with_non_send_sync)] // See unsafe impl Send / Sync for InterruptHandle
    #[inline]
    pub unsafe fn new(db: *mut ffi::sqlite3, owned: bool) -> InnerConnection {
        InnerConnection {
            db,
            interrupt_lock: Arc::new(Mutex::new(db)),
            #[cfg(feature = "hooks")]
            free_commit_hook: None,
            #[cfg(feature = "hooks")]
            free_rollback_hook: None,
            #[cfg(feature = "hooks")]
            free_update_hook: None,
            #[cfg(feature = "hooks")]
            progress_handler: None,
<<<<<<< HEAD
            #[cfg(feature = "hooks")]
            authorizer: None,
=======
            #[cfg(feature = "preupdate_hook")]
            free_preupdate_hook: None,
>>>>>>> b51b541d
            owned,
        }
    }

    pub fn open_with_flags(
        c_path: &CStr,
        mut flags: OpenFlags,
        vfs: Option<&CStr>,
    ) -> Result<InnerConnection> {
        ensure_safe_sqlite_threading_mode()?;

        let z_vfs = match vfs {
            Some(c_vfs) => c_vfs.as_ptr(),
            None => ptr::null(),
        };

        // turn on extended results code before opening database to have a better diagnostic if a failure happens
        let exrescode = if version_number() >= 3_037_000 {
            flags |= OpenFlags::SQLITE_OPEN_EXRESCODE;
            true
        } else {
            false // flag SQLITE_OPEN_EXRESCODE is ignored by SQLite version < 3.37.0
        };

        unsafe {
            let mut db: *mut ffi::sqlite3 = ptr::null_mut();
            let r = ffi::sqlite3_open_v2(c_path.as_ptr(), &mut db, flags.bits(), z_vfs);
            if r != ffi::SQLITE_OK {
                let e = if db.is_null() {
                    error_from_sqlite_code(r, Some(c_path.to_string_lossy().to_string()))
                } else {
                    let mut e = error_from_handle(db, r);
                    if let Error::SqliteFailure(
                        ffi::Error {
                            code: ffi::ErrorCode::CannotOpen,
                            ..
                        },
                        Some(msg),
                    ) = e
                    {
                        e = Error::SqliteFailure(
                            ffi::Error::new(r),
                            Some(format!("{msg}: {}", c_path.to_string_lossy())),
                        );
                    }
                    ffi::sqlite3_close(db);
                    e
                };

                return Err(e);
            }

            // attempt to turn on extended results code; don't fail if we can't.
            if !exrescode {
                ffi::sqlite3_extended_result_codes(db, 1);
            }

            let r = ffi::sqlite3_busy_timeout(db, 5000);
            if r != ffi::SQLITE_OK {
                let e = error_from_handle(db, r);
                ffi::sqlite3_close(db);
                return Err(e);
            }

            Ok(InnerConnection::new(db, true))
        }
    }

    #[inline]
    pub fn db(&self) -> *mut ffi::sqlite3 {
        self.db
    }

    #[inline]
    pub fn decode_result(&self, code: c_int) -> Result<()> {
        unsafe { InnerConnection::decode_result_raw(self.db(), code) }
    }

    #[inline]
    unsafe fn decode_result_raw(db: *mut ffi::sqlite3, code: c_int) -> Result<()> {
        if code == ffi::SQLITE_OK {
            Ok(())
        } else {
            Err(error_from_handle(db, code))
        }
    }

    #[allow(clippy::mutex_atomic)]
    pub fn close(&mut self) -> Result<()> {
        if self.db.is_null() {
            return Ok(());
        }
        self.remove_hooks();
        self.remove_preupdate_hook();
        let mut shared_handle = self.interrupt_lock.lock().unwrap();
        assert!(
            !shared_handle.is_null(),
            "Bug: Somehow interrupt_lock was cleared before the DB was closed"
        );
        if !self.owned {
            self.db = ptr::null_mut();
            return Ok(());
        }
        unsafe {
            let r = ffi::sqlite3_close(self.db);
            // Need to use _raw because _guard has a reference out, and
            // decode_result takes &mut self.
            let r = InnerConnection::decode_result_raw(self.db, r);
            if r.is_ok() {
                *shared_handle = ptr::null_mut();
                self.db = ptr::null_mut();
            }
            r
        }
    }

    #[inline]
    pub fn get_interrupt_handle(&self) -> InterruptHandle {
        InterruptHandle {
            db_lock: Arc::clone(&self.interrupt_lock),
        }
    }

    #[inline]
    #[cfg(feature = "load_extension")]
    pub unsafe fn enable_load_extension(&mut self, onoff: c_int) -> Result<()> {
        let r = ffi::sqlite3_enable_load_extension(self.db, onoff);
        self.decode_result(r)
    }

    #[cfg(feature = "load_extension")]
    pub unsafe fn load_extension(
        &self,
        dylib_path: &Path,
        entry_point: Option<&str>,
    ) -> Result<()> {
        let dylib_str = super::path_to_cstring(dylib_path)?;
        let mut errmsg: *mut c_char = ptr::null_mut();
        let r = if let Some(entry_point) = entry_point {
            let c_entry = crate::str_to_cstring(entry_point)?;
            ffi::sqlite3_load_extension(self.db, dylib_str.as_ptr(), c_entry.as_ptr(), &mut errmsg)
        } else {
            ffi::sqlite3_load_extension(self.db, dylib_str.as_ptr(), ptr::null(), &mut errmsg)
        };
        if r == ffi::SQLITE_OK {
            Ok(())
        } else {
            let message = super::errmsg_to_string(errmsg);
            ffi::sqlite3_free(errmsg.cast::<std::os::raw::c_void>());
            Err(error_from_sqlite_code(r, Some(message)))
        }
    }

    #[inline]
    pub fn last_insert_rowid(&self) -> i64 {
        unsafe { ffi::sqlite3_last_insert_rowid(self.db()) }
    }

    pub fn prepare<'a>(
        &mut self,
        conn: &'a Connection,
        sql: &str,
        flags: PrepFlags,
    ) -> Result<Statement<'a>> {
        let mut c_stmt: *mut ffi::sqlite3_stmt = ptr::null_mut();
        let (c_sql, len, _) = str_for_sqlite(sql.as_bytes())?;
        let mut c_tail: *const c_char = ptr::null();
        #[cfg(not(feature = "unlock_notify"))]
        let r = unsafe { self.prepare_(c_sql, len, flags, &mut c_stmt, &mut c_tail) };
        #[cfg(feature = "unlock_notify")]
        let r = unsafe {
            use crate::unlock_notify;
            let mut rc;
            loop {
                rc = self.prepare_(c_sql, len, flags, &mut c_stmt, &mut c_tail);
                if !unlock_notify::is_locked(self.db, rc) {
                    break;
                }
                rc = unlock_notify::wait_for_unlock_notify(self.db);
                if rc != ffi::SQLITE_OK {
                    break;
                }
            }
            rc
        };
        // If there is an error, *ppStmt is set to NULL.
        if r != ffi::SQLITE_OK {
            return Err(unsafe { error_with_offset(self.db, r, sql) });
        }
        // If the input text contains no SQL (if the input is an empty string or a
        // comment) then *ppStmt is set to NULL.
        let tail = if c_tail.is_null() {
            0
        } else {
            let n = (c_tail as isize) - (c_sql as isize);
            if n <= 0 || n >= len as isize {
                0
            } else {
                n as usize
            }
        };
        Ok(Statement::new(conn, unsafe {
            RawStatement::new(c_stmt, tail)
        }))
    }

    #[inline]
    #[cfg(not(feature = "modern_sqlite"))]
    unsafe fn prepare_(
        &self,
        z_sql: *const c_char,
        n_byte: c_int,
        _: PrepFlags,
        pp_stmt: *mut *mut ffi::sqlite3_stmt,
        pz_tail: *mut *const c_char,
    ) -> c_int {
        ffi::sqlite3_prepare_v2(self.db(), z_sql, n_byte, pp_stmt, pz_tail)
    }

    #[inline]
    #[cfg(feature = "modern_sqlite")]
    unsafe fn prepare_(
        &self,
        z_sql: *const c_char,
        n_byte: c_int,
        flags: PrepFlags,
        pp_stmt: *mut *mut ffi::sqlite3_stmt,
        pz_tail: *mut *const c_char,
    ) -> c_int {
        ffi::sqlite3_prepare_v3(self.db(), z_sql, n_byte, flags.bits(), pp_stmt, pz_tail)
    }

    #[inline]
    pub fn changes(&self) -> u64 {
        #[cfg(not(feature = "modern_sqlite"))]
        unsafe {
            ffi::sqlite3_changes(self.db()) as u64
        }
        #[cfg(feature = "modern_sqlite")] // 3.37.0
        unsafe {
            ffi::sqlite3_changes64(self.db()) as u64
        }
    }

    #[inline]
    pub fn total_changes(&self) -> u64 {
        #[cfg(not(feature = "modern_sqlite"))]
        unsafe {
            ffi::sqlite3_total_changes(self.db()) as u64
        }
        #[cfg(feature = "modern_sqlite")] // 3.37.0
        unsafe {
            ffi::sqlite3_total_changes64(self.db()) as u64
        }
    }

    #[inline]
    pub fn is_autocommit(&self) -> bool {
        unsafe { ffi::sqlite3_get_autocommit(self.db()) != 0 }
    }

    pub fn is_busy(&self) -> bool {
        let db = self.db();
        unsafe {
            let mut stmt = ffi::sqlite3_next_stmt(db, ptr::null_mut());
            while !stmt.is_null() {
                if ffi::sqlite3_stmt_busy(stmt) != 0 {
                    return true;
                }
                stmt = ffi::sqlite3_next_stmt(db, stmt);
            }
        }
        false
    }

    pub fn cache_flush(&mut self) -> Result<()> {
        crate::error::check(unsafe { ffi::sqlite3_db_cacheflush(self.db()) })
    }

    #[cfg(not(feature = "hooks"))]
    #[inline]
    fn remove_hooks(&mut self) {}
<<<<<<< HEAD
=======

    #[cfg(not(feature = "preupdate_hook"))]
    #[inline]
    fn remove_preupdate_hook(&mut self) {}
}
>>>>>>> b51b541d

    pub fn db_readonly(&self, db_name: super::DatabaseName<'_>) -> Result<bool> {
        let name = db_name.as_cstring()?;
        let r = unsafe { ffi::sqlite3_db_readonly(self.db, name.as_ptr()) };
        match r {
            0 => Ok(false),
            1 => Ok(true),
            -1 => Err(Error::SqliteFailure(
                ffi::Error::new(ffi::SQLITE_MISUSE),
                Some(format!("{db_name:?} is not the name of a database")),
            )),
            _ => Err(error_from_sqlite_code(
                r,
                Some("Unexpected result".to_owned()),
            )),
        }
    }

    #[cfg(feature = "modern_sqlite")] // 3.37.0
    pub fn txn_state(
        &self,
        db_name: Option<super::DatabaseName<'_>>,
    ) -> Result<super::transaction::TransactionState> {
        let r = if let Some(ref name) = db_name {
            let name = name.as_cstring()?;
            unsafe { ffi::sqlite3_txn_state(self.db, name.as_ptr()) }
        } else {
            unsafe { ffi::sqlite3_txn_state(self.db, ptr::null()) }
        };
        match r {
            0 => Ok(super::transaction::TransactionState::None),
            1 => Ok(super::transaction::TransactionState::Read),
            2 => Ok(super::transaction::TransactionState::Write),
            -1 => Err(Error::SqliteFailure(
                ffi::Error::new(ffi::SQLITE_MISUSE),
                Some(format!("{db_name:?} is not the name of a valid schema")),
            )),
            _ => Err(error_from_sqlite_code(
                r,
                Some("Unexpected result".to_owned()),
            )),
        }
    }

    #[inline]
    #[cfg(feature = "release_memory")]
    pub fn release_memory(&self) -> Result<()> {
        self.decode_result(unsafe { ffi::sqlite3_db_release_memory(self.db) })
    }

    #[cfg(feature = "modern_sqlite")] // 3.41.0
    pub fn is_interrupted(&self) -> bool {
        unsafe { ffi::sqlite3_is_interrupted(self.db) == 1 }
    }
}

impl Drop for InnerConnection {
    #[allow(unused_must_use)]
    #[inline]
    fn drop(&mut self) {
        self.close();
    }
}

// threading mode checks are not necessary (and do not work) on target
// platforms that do not have threading (such as webassembly)
#[cfg(target_arch = "wasm32")]
fn ensure_safe_sqlite_threading_mode() -> Result<()> {
    Ok(())
}

#[cfg(not(any(target_arch = "wasm32")))]
fn ensure_safe_sqlite_threading_mode() -> Result<()> {
    // Ensure SQLite was compiled in threadsafe mode.
    if unsafe { ffi::sqlite3_threadsafe() == 0 } {
        return Err(Error::SqliteSingleThreadedMode);
    }

    // Now we know SQLite is _capable_ of being in Multi-thread of Serialized mode,
    // but it's possible someone configured it to be in Single-thread mode
    // before calling into us. That would mean we're exposing an unsafe API via
    // a safe one (in Rust terminology).
    //
    // We can ask SQLite for a mutex and check for
    // the magic value 8. This isn't documented, but it's what SQLite
    // returns for its mutex allocation function in Single-thread mode.
    const SQLITE_SINGLETHREADED_MUTEX_MAGIC: usize = 8;
    let is_singlethreaded = unsafe {
        let mutex_ptr = ffi::sqlite3_mutex_alloc(0);
        let is_singlethreaded = mutex_ptr as usize == SQLITE_SINGLETHREADED_MUTEX_MAGIC;
        ffi::sqlite3_mutex_free(mutex_ptr);
        is_singlethreaded
    };
    if is_singlethreaded {
        Err(Error::SqliteSingleThreadedMode)
    } else {
        Ok(())
    }
}<|MERGE_RESOLUTION|>--- conflicted
+++ resolved
@@ -31,13 +31,6 @@
     pub free_update_hook: Option<unsafe fn(*mut std::os::raw::c_void)>,
     #[cfg(feature = "hooks")]
     pub progress_handler: Option<Box<dyn FnMut() -> bool + Send>>,
-<<<<<<< HEAD
-    #[cfg(feature = "hooks")]
-    pub authorizer: Option<crate::hooks::BoxedAuthorizer>,
-=======
-    #[cfg(feature = "preupdate_hook")]
-    pub free_preupdate_hook: Option<unsafe fn(*mut ::std::os::raw::c_void)>,
->>>>>>> b51b541d
     owned: bool,
 }
 
@@ -58,13 +51,6 @@
             free_update_hook: None,
             #[cfg(feature = "hooks")]
             progress_handler: None,
-<<<<<<< HEAD
-            #[cfg(feature = "hooks")]
-            authorizer: None,
-=======
-            #[cfg(feature = "preupdate_hook")]
-            free_preupdate_hook: None,
->>>>>>> b51b541d
             owned,
         }
     }
@@ -347,68 +333,6 @@
     #[cfg(not(feature = "hooks"))]
     #[inline]
     fn remove_hooks(&mut self) {}
-<<<<<<< HEAD
-=======
-
-    #[cfg(not(feature = "preupdate_hook"))]
-    #[inline]
-    fn remove_preupdate_hook(&mut self) {}
-}
->>>>>>> b51b541d
-
-    pub fn db_readonly(&self, db_name: super::DatabaseName<'_>) -> Result<bool> {
-        let name = db_name.as_cstring()?;
-        let r = unsafe { ffi::sqlite3_db_readonly(self.db, name.as_ptr()) };
-        match r {
-            0 => Ok(false),
-            1 => Ok(true),
-            -1 => Err(Error::SqliteFailure(
-                ffi::Error::new(ffi::SQLITE_MISUSE),
-                Some(format!("{db_name:?} is not the name of a database")),
-            )),
-            _ => Err(error_from_sqlite_code(
-                r,
-                Some("Unexpected result".to_owned()),
-            )),
-        }
-    }
-
-    #[cfg(feature = "modern_sqlite")] // 3.37.0
-    pub fn txn_state(
-        &self,
-        db_name: Option<super::DatabaseName<'_>>,
-    ) -> Result<super::transaction::TransactionState> {
-        let r = if let Some(ref name) = db_name {
-            let name = name.as_cstring()?;
-            unsafe { ffi::sqlite3_txn_state(self.db, name.as_ptr()) }
-        } else {
-            unsafe { ffi::sqlite3_txn_state(self.db, ptr::null()) }
-        };
-        match r {
-            0 => Ok(super::transaction::TransactionState::None),
-            1 => Ok(super::transaction::TransactionState::Read),
-            2 => Ok(super::transaction::TransactionState::Write),
-            -1 => Err(Error::SqliteFailure(
-                ffi::Error::new(ffi::SQLITE_MISUSE),
-                Some(format!("{db_name:?} is not the name of a valid schema")),
-            )),
-            _ => Err(error_from_sqlite_code(
-                r,
-                Some("Unexpected result".to_owned()),
-            )),
-        }
-    }
-
-    #[inline]
-    #[cfg(feature = "release_memory")]
-    pub fn release_memory(&self) -> Result<()> {
-        self.decode_result(unsafe { ffi::sqlite3_db_release_memory(self.db) })
-    }
-
-    #[cfg(feature = "modern_sqlite")] // 3.41.0
-    pub fn is_interrupted(&self) -> bool {
-        unsafe { ffi::sqlite3_is_interrupted(self.db) == 1 }
-    }
 }
 
 impl Drop for InnerConnection {
