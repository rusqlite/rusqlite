--- conflicted
+++ resolved
@@ -484,15 +484,11 @@
     {
         let mut rows = self.query(params)?;
 
-<<<<<<< HEAD
-        let result = rows.get_expected_row().and_then(|r| f(r));
+        let result = rows.get_expected_row().and_then(f);
         if result.is_ok() {
             rows.next()?; // needed for INSERT ... RETURNING ...; statements
         }
         result
-=======
-        rows.get_expected_row().and_then(f)
->>>>>>> f54e550b
     }
 
     /// Convenience method to execute a query with named parameter(s) that is
